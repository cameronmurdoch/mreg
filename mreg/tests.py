from datetime import timedelta

from django.core.exceptions import ValidationError
from django.test import TestCase
from django.utils import timezone

from rest_framework.exceptions import PermissionDenied

from .models import (Cname, ForwardZone, Host, HostGroup, Ipaddress,
                     ModelChangeLog, NameServer, Naptr,
                     NetGroupRegexPermission, Network, PtrOverride,
                     ReverseZone, Srv, Sshfp, Txt)


def clean_and_save(entity):
    entity.full_clean()
    entity.save()


class ModelChangeLogTestCase(TestCase):
    """This class defines the test suite for the ModelChangeLog model."""

    def setUp(self):
        """Define the test client and other test variables."""
        self.host_one = Host(name='some-host.example.org',
                             contact='mail@example.org',
                             ttl=300,
                             loc='23 58 23 N 10 43 50 E 80m',
                             comment='some comment')
        clean_and_save(self.host_one)

        self.log_data = {'id': self.host_one.id,
                         'name': self.host_one.name,
                         'contact': self.host_one.contact,
                         'ttl': self.host_one.ttl,
                         'loc': self.host_one.loc,
                         'comment': self.host_one.comment}

        self.log_entry_one = ModelChangeLog(table_name='Hosts',
                                            table_row=self.host_one.id,
                                            data=self.log_data,
                                            action='saved',
                                            timestamp=timezone.now())

    def test_model_can_create_a_log_entry(self):
        """Test that the model is able to create a host."""
        old_count = ModelChangeLog.objects.count()
        clean_and_save(self.log_entry_one)
        new_count = ModelChangeLog.objects.count()
        self.assertNotEqual(old_count, new_count)


class ModelSrvTestCase(TestCase):
    """This class defines the test suite for the Srv model."""

    def setUp(self):
        """Define the test client and other test variables."""
        self.host_target = Host.objects.create(name='target.example.org')
        self.srv_sample = Srv(name='_abc._udp.example.org',
                              priority=3,
                              weight=1,
                              port=5433,
                              ttl=300,
                              host=self.host_target)

    def test_model_can_create_srv(self):
        """Test that the model is able to create a srv entry."""
        old_count = Srv.objects.count()
        clean_and_save(self.srv_sample)
        new_count = Srv.objects.count()
        self.assertNotEqual(old_count, new_count)
        str(self.srv_sample)

    def test_can_create_various_service_names(self):
        def _create(name):
            srv = Srv(name=name,
                      priority=3,
                      weight=1,
                      port=5433,
                      host=self.host_target)
            clean_and_save(srv)
        # Two underscores in _service
        _create('_test_underscore._tls.example.org')
        # Hypen
        _create('_test_underscore-hypen._tls.example.org')

    def test_reject_various_service_names(self):
        def _create(name):
            srv = Srv(name=name,
                      priority=3,
                      weight=1,
                      port=5433,
                      host=self.host_target)
            with self.assertRaises(ValidationError):
                clean_and_save(srv)
        # Two underscores after each other
        _create('_test__underscore._tls.example.org')
        # No leading underscore
        _create('opsmissingunderscore._tls.example.org')
        # No traling underscore
        _create('_underscoreinbothends_._tls.example.org')
        # Trailing hypen
        _create('_hypten-._tls.example.org')

    def test_model_can_change_srv(self):
        """Test that the model is able to change a srv entry."""
        clean_and_save(self.srv_sample)
        new_port = 5434
        self.srv_sample.port = new_port
        clean_and_save(self.srv_sample)
        updated_port = Srv.objects.get(pk=self.srv_sample.id).port
        self.assertEqual(new_port, updated_port)

    def test_model_can_delete_srv(self):
        """Test that the model is able to delete a srv entry."""
        clean_and_save(self.srv_sample)
        old_count = Srv.objects.count()
        self.srv_sample.delete()
        new_count = Srv.objects.count()
        self.assertNotEqual(old_count, new_count)


class ModelNaptrTestCase(TestCase):
    """This class defines the test suite for the Naptr model."""

    def setUp(self):
        """Define the test client and other test variables."""
        # Needs sample host to test properly
        host = Host.objects.create(name='host.example.org')
        self.naptr_sample = Naptr(host=host,
                                  preference=1,
                                  order=1,
                                  flag='a',
                                  service='SER+VICE',
                                  regex='^naptrregex',
                                  replacement='some replacement')

    def test_model_can_create_naptr(self):
        """Test that the model is able to create a naptr entry."""
        old_count = Naptr.objects.count()
        clean_and_save(self.naptr_sample)
        new_count = Naptr.objects.count()
        self.assertNotEqual(old_count, new_count)
        str(self.naptr_sample)

    def test_model_can_change_naptr(self):
        """Test that the model is able to change a naptr entry."""
        clean_and_save(self.naptr_sample)
        new_flag = 'u'
        self.naptr_sample.flag = new_flag
        clean_and_save(self.naptr_sample)
        updated_flag = Naptr.objects.get(pk=self.naptr_sample.id).flag
        self.assertEqual(new_flag, updated_flag)

    def test_model_can_delete_naptr(self):
        """Test that the model is able to delete a naptr entry."""
        clean_and_save(self.naptr_sample)
        old_count = Naptr.objects.count()
        self.naptr_sample.delete()
        new_count = Naptr.objects.count()
        self.assertNotEqual(old_count, new_count)


class ModelCnameTestCase(TestCase):
    """This class defines the test suite for the Cname model."""

    def setUp(self):
        """Define the test client and other test variables."""
        # Needs sample host to test properly
        host = Host.objects.create(name='host.example.org')
        self.cname_sample = Cname(host=host,
                                  name='some-cname.example.org',
                                  ttl=300)

    def test_model_can_create_cname(self):
        """Test that the model is able to create a cname entry."""
        old_count = Cname.objects.count()
        clean_and_save(self.cname_sample)
        new_count = Cname.objects.count()
        self.assertNotEqual(old_count, new_count)
        str(self.cname_sample)

    def test_model_can_change_cname(self):
        """Test that the model is able to change a cname entry."""
        clean_and_save(self.cname_sample)
        new_cname = 'some-new-cname.example.org'
        self.cname_sample.name = new_cname
        clean_and_save(self.cname_sample)
        updated_cname = Cname.objects.filter(host__name='host.example.org')[0].name
        self.assertEqual(new_cname, updated_cname)

    def test_model_can_delete_cname(self):
        """Test that the model is able to delete a cname entry."""
        clean_and_save(self.cname_sample)
        old_count = Cname.objects.count()
        self.cname_sample.delete()
        new_count = Cname.objects.count()
        self.assertNotEqual(old_count, new_count)


class ModelHostsTestCase(TestCase):
    """This class defines the test suite for the Host model."""

    def setUp(self):
        """Define the test client and other test variables."""
        self.host_one = Host(name='host.example.org',
                             contact='mail@example.org',
                             ttl=300,
                             loc='23 58 23 N 10 43 50 E 80m',
                             comment='some comment')

    def assert_validation_error(self, obj):
        with self.assertRaises(ValidationError):
            obj.full_clean()

    def test_model_can_create_a_host(self):
        """Test that the model is able to create a host."""
        old_count = Host.objects.count()
        clean_and_save(self.host_one)
        new_count = Host.objects.count()
        self.assertLess(old_count, new_count)
        str(self.host_one)

    def test_model_can_create_without_contact(self):
        old_count = Host.objects.count()
        host = Host(name='host2.example.org')
        clean_and_save(host)
        new_count = Host.objects.count()
        self.assertLess(old_count, new_count)

    def test_can_create_wildcard_host(self):
        Host(name='*.example.org').full_clean()
        Host(name='*.sub.example.org').full_clean()

    def test_model_case_insesitive(self):
        """Hosts names must be case insensitive"""
        clean_and_save(self.host_one)
        self.assertEqual(self.host_one, Host.objects.get(name=self.host_one.name.upper()))
        upper = Host(name=self.host_one.name.upper(), contact=self.host_one.contact)
        with self.assertRaises(ValidationError) as context:
            clean_and_save(upper)
        self.assertEqual(context.exception.messages,
                         ['Host with this Name already exists.'])
        hostname = 'UPPERCASE.EXAMPLE.ORG'
        host = Host.objects.create(name=hostname, contact='mail@example.org')
        # Must do a refresh_from_db() as host.name is otherwise the unmodfied
        # uppercase hostname.
        host.refresh_from_db()
        self.assertEqual(host.name, hostname.lower())

    def test_reject_bad_host_names(self):
        def _assert(hostname):
            host = Host(name=hostname)
            self.assert_validation_error(host)

        _assert('host..example.org')
        _assert('host.example.org.')
        _assert('host-.example.org')
        _assert('looooooooooooooooooooooooooooooooooooooooooooooooooooooooooooong.example.org')
        _assert('host*.example.org')

    def test_model_can_change_a_host(self):
        """Test that the model is able to change a host."""
        clean_and_save(self.host_one)
        old_name = self.host_one.name
        new_name = 'some-new-host.example.org'
        host_sample_id = Host.objects.get(name=old_name).id
        self.host_one.name = new_name
        clean_and_save(self.host_one)
        updated_name = Host.objects.get(pk=host_sample_id).name
        self.assertEqual(new_name, updated_name)

    def test_model_can_delete_a_host(self):
        """Test that the model is able to delete a host."""
        clean_and_save(self.host_one)
        old_count = Host.objects.count()
        self.host_one.delete()
        new_count = Host.objects.count()
        self.assertNotEqual(old_count, new_count)

    def test_model_host_can_alter_loc(self):
        """
        Test that the model can validate and store all examples
        from RFC1876, section 4 "Example data".
        """
        clean_and_save(self.host_one)
        for loc in ('42 21 54 N 71 06 18 W -24m 30m',
                    '42 21 43.952 N 71 5 6.344 W -24m 1m 200m',
                    '52 14 05 N 00 08 50 E 10m',
                    '32 7 19 S 116 2 25 E 10m',
                    '42 21 28.764 N 71 00 51.617 W -44m 2000m'):
            self.host_one.loc = loc
            clean_and_save(self.host_one)


class ModelNameServerTestCase(TestCase):
    """This class defines the test suite for the NameServer model."""

    def setUp(self):
        """Define the test client and other test variables."""
        self.zone_sample = ForwardZone(name='example.org',
                                       primary_ns='ns.example.org',
                                       email='hostmaster@example.org')

        clean_and_save(self.zone_sample)

        self.ns_sample = NameServer(name='ns.example.org',
                                    ttl=300)

    def test_model_can_create_ns(self):
        """Test that the model is able to create an Ns."""
        old_count = NameServer.objects.count()
        clean_and_save(self.ns_sample)
        new_count = NameServer.objects.count()
        self.assertNotEqual(old_count, new_count)
        str(self.ns_sample)

    def test_model_can_change_ns(self):
        """Test that the model is able to change an Ns."""
        clean_and_save(self.ns_sample)
        old_name = self.ns_sample.name
        new_name = 'new-ns.example.com'
        ns_sample_id = NameServer.objects.get(name=old_name).id
        self.ns_sample.name = new_name
        clean_and_save(self.ns_sample)
        updated_name = NameServer.objects.get(pk=ns_sample_id).name
        self.assertEqual(new_name, updated_name)

    def test_model_can_delete_ns(self):
        """Test that the model is able to delete an Ns."""
        clean_and_save(self.ns_sample)
        old_count = NameServer.objects.count()
        self.ns_sample.delete()
        new_count = NameServer.objects.count()
        self.assertNotEqual(old_count, new_count)


class ModelNetworkTestCase(TestCase):
    """This class defines the test suite for the Network model."""

    def setUp(self):
        """Define the test client and other test variables."""
        self.network_sample = Network(network='10.0.0.0/20',
                                      description='some description',
                                      vlan=123,
                                      dns_delegated=False,
                                      category='so',
                                      location='Test location',
                                      frozen=False)
        self.network_ipv6_sample = Network(network='2001:db8::/32',
                                           description='some IPv6 description',
                                           vlan=123,
                                           dns_delegated=False,
                                           category='so',
                                           location='Test location',
                                           frozen=False)

    def test_model_can_create_ns(self):
        """Test that the model is able to create a Network."""
        old_count = Network.objects.count()
        clean_and_save(self.network_sample)
        new_count = Network.objects.count()
        self.assertNotEqual(old_count, new_count)
        str(self.network_sample)

    def test_model_can_create_ipv6_ns(self):
        """Test that the model is able to create an IPv6 Network."""
        old_count = Network.objects.count()
        clean_and_save(self.network_ipv6_sample)
        new_count = Network.objects.count()
        self.assertNotEqual(old_count, new_count)

    def test_model_can_change_ns(self):
        """Test that the model is able to change a Network."""
        clean_and_save(self.network_sample)
        new_vlan = 321
        network_sample_id = self.network_sample.id
        self.network_sample.vlan = new_vlan
        clean_and_save(self.network_sample)
        updated_vlan = Network.objects.get(pk=network_sample_id).vlan
        self.assertEqual(new_vlan, updated_vlan)

    def test_model_can_change_ipv6_ns(self):
        """Test that the model is able to change an IPv6 Network."""
        clean_and_save(self.network_ipv6_sample)
        new_vlan = 321
        network_ipv6_sample_id = self.network_ipv6_sample.id
        self.network_ipv6_sample.vlan = new_vlan
        clean_and_save(self.network_ipv6_sample)
        updated_vlan = Network.objects.get(pk=network_ipv6_sample_id).vlan
        self.assertEqual(new_vlan, updated_vlan)

    def test_model_can_delete_ns(self):
        """Test that the model is able to delete a Network."""
        clean_and_save(self.network_sample)
        old_count = Network.objects.count()
        self.network_sample.delete()
        new_count = Network.objects.count()
        self.assertNotEqual(old_count, new_count)

    def test_model_can_delete_ipv6_ns(self):
        """Test that the model is able to delete a Network."""
        clean_and_save(self.network_ipv6_sample)
        old_count = Network.objects.count()
        self.network_ipv6_sample.delete()
        new_count = Network.objects.count()
        self.assertNotEqual(old_count, new_count)


class ModelIpaddressTestCase(TestCase):
    """This class defines the test suite for the Ipaddress model."""

    def setUp(self):
        """Define the test client and other test variables."""
        # Needs sample host and sample network to test properly
        self.host = Host.objects.create(name='host.example.org')

        self.ipaddress_sample = Ipaddress(host=self.host,
                                          ipaddress='192.168.202.123',
                                          macaddress='a4:34:d9:0e:88:b9')

        self.ipv6address_sample = Ipaddress(host=self.host,
                                            ipaddress='2001:db8::beef',
                                            macaddress='a4:34:d9:0e:88:b9')

    def test_model_can_create_ipaddress(self):
        """Test that the model is able to create an IP Address."""
        old_count = Ipaddress.objects.count()
        clean_and_save(self.ipaddress_sample)
        new_count = Ipaddress.objects.count()
        self.assertLess(old_count, new_count)
        str(self.ipaddress_sample)

    def test_model_can_create_ipv6address(self):
        """Test that the model is able to create an IPv6 Address."""
        old_count = Ipaddress.objects.count()
        clean_and_save(self.ipv6address_sample)
        new_count = Ipaddress.objects.count()
        self.assertLess(old_count, new_count)

    def test_model_can_change_ipaddress(self):
        """Test that the model is able to change an IP Address."""
        clean_and_save(self.ipaddress_sample)
        new_ipaddress = '192.168.202.124'
        self.ipaddress_sample.ipaddress = new_ipaddress
        clean_and_save(self.ipaddress_sample)
        updated_ipaddress = Ipaddress.objects.get(host=self.host).ipaddress
        self.assertEqual(new_ipaddress, updated_ipaddress)

    def test_model_can_change_ipv6address(self):
        """Test that the model is able to change an IPv6 Address."""
        clean_and_save(self.ipv6address_sample)
        new_ipv6address = '2001:db8::feed'
        self.ipv6address_sample.ipaddress = new_ipv6address
        clean_and_save(self.ipv6address_sample)
        updated_ipv6address = Ipaddress.objects.get(host=self.host).ipaddress
        self.assertEqual(new_ipv6address, updated_ipv6address)

    def test_model_can_delete_ipaddress(self):
        """Test that the model is able to delete an IP Address."""
        clean_and_save(self.ipaddress_sample)
        old_count = Ipaddress.objects.count()
        self.ipaddress_sample.delete()
        new_count = Ipaddress.objects.count()
        self.assertGreater(old_count, new_count)

    def test_model_can_delete_ipv6address(self):
        """Test that the model is able to delete an IPv6 Address."""
        clean_and_save(self.ipv6address_sample)
        old_count = Ipaddress.objects.count()
        self.ipv6address_sample.delete()
        new_count = Ipaddress.objects.count()
        self.assertGreater(old_count, new_count)


class ModelPtrOverrideTestCase(TestCase):
    """This class defines the test suite for the PtrOverride model."""

    def setUp(self):
        """Define the test client and other test variables."""
        # Needs sample host to test
        self.host_one = Host.objects.create(name='host1.example.org')
        self.host_two = Host.objects.create(name='host2.example.org')

        self.ptr_sample = PtrOverride(host=self.host_one, ipaddress='10.0.0.2')
        self.ptr_ipv6_sample = PtrOverride(host=self.host_one,
                                           ipaddress='2001:db8::beef')

    def test_model_can_create_ptr(self):
        """Test that the model is able to create a PTR Override."""
        old_count = PtrOverride.objects.count()
        clean_and_save(self.ptr_sample)
        new_count = PtrOverride.objects.count()
        self.assertNotEqual(old_count, new_count)
        str(self.ptr_sample)

    def test_model_can_create_ipv6_ptr(self):
        """Test that the model is able to create an IPv6 PTR Override."""
        old_count = PtrOverride.objects.count()
        clean_and_save(self.ptr_ipv6_sample)
        new_count = PtrOverride.objects.count()
        self.assertNotEqual(old_count, new_count)

    def test_model_reject_invalid_create_ptr(self):
        """Test that the model rejects invalid ipaddress."""
        ptr = PtrOverride(host=self.host_one, ipaddress='10.0.0.0.400')
        with self.assertRaises(ValidationError):
            ptr.full_clean()
        ptr = PtrOverride(host=self.host_one, ipaddress='10.0.0.400')
        with self.assertRaises(ValidationError):
            ptr.full_clean()

    def test_model_reject_invalid_ipv6_create_ptr(self):
        """Test that the model rejects invalid ipaddress."""
        ptr = PtrOverride(host=self.host_one, ipaddress='2001:db8::::1')
        with self.assertRaises(ValidationError):
            ptr.full_clean()
        ptr = PtrOverride(host=self.host_one, ipaddress='2001:db8::abcx')
        with self.assertRaises(ValidationError):
            ptr.full_clean()

    def test_model_can_change_ptr(self):
        """Test that the model is able to change a PTR Override."""
        clean_and_save(self.ptr_sample)
        new_ptr = '10.0.0.3'
        self.ptr_sample.ipaddress = new_ptr
        clean_and_save(self.ptr_sample)
<<<<<<< HEAD
        updated_ptr = PtrOverride.objects.filter(host__name='host1.example.org').first().ipaddress
        self.assertEqual(new_ptr, str(updated_ptr.ip))
=======
        self.ptr_sample.refresh_from_db()
        self.assertEqual(new_ptr, self.ptr_sample.ipaddress)
>>>>>>> 9efd04d3

    def test_model_can_change_ipv6_ptr(self):
        """Test that the model is able to change an IPv6 PTR Override."""
        clean_and_save(self.ptr_ipv6_sample)
        new_ipv6_ptr = '2011:db8::feed'
        self.ptr_ipv6_sample.ipaddress = new_ipv6_ptr
        clean_and_save(self.ptr_ipv6_sample)
<<<<<<< HEAD
        updated_ipv6_ptr = PtrOverride.objects.filter(host__name='host3.example.org').first().ipaddress
        self.assertEqual(new_ipv6_ptr, str(updated_ipv6_ptr.ip))
=======
        self.ptr_ipv6_sample.refresh_from_db()
        self.assertEqual(new_ipv6_ptr, self.ptr_ipv6_sample.ipaddress)
>>>>>>> 9efd04d3

    def test_model_can_delete_ptr(self):
        """Test that the model is able to delete a PTR Override."""
        clean_and_save(self.ptr_sample)
        old_count = PtrOverride.objects.count()
        self.ptr_sample.delete()
        new_count = PtrOverride.objects.count()
        self.assertNotEqual(old_count, new_count)

    def test_model_can_delete_ipv6_ptr(self):
        """Test that the model is able to delete an IPv6 PTR Override."""
        clean_and_save(self.ptr_ipv6_sample)
        old_count = PtrOverride.objects.count()
        self.ptr_ipv6_sample.delete()
        new_count = PtrOverride.objects.count()
        self.assertNotEqual(old_count, new_count)

    def test_model_updated_by_added_ip(self):
        """Test to check that an PtrOverride is added when two hosts share the same ip.
           Also makes sure that the PtrOverride points to the first host which held the ip."""
        initial_count = PtrOverride.objects.count()
        ip_one = Ipaddress(host=self.host_one, ipaddress='10.0.0.1')
        clean_and_save(ip_one)
        one_count = PtrOverride.objects.count()
        ip_two = Ipaddress(host=self.host_two, ipaddress='10.0.0.1')
        clean_and_save(ip_two)
        ptr = PtrOverride.objects.first()
        self.assertEqual(ptr.host, self.host_one)
        self.assertEqual(str(ptr.ipaddress.ip), '10.0.0.1')
        self.assertEqual(initial_count, 0)
        self.assertEqual(initial_count, one_count)
        self.assertEqual(PtrOverride.objects.count(), 1)

    def test_model_updated_by_added_ipv6(self):
        """Test to check that an PtrOverride is added when two hosts share the
           same ipv6.  Also makes sure that the PtrOverride points to the first
           host which held the ipv6."""

        initial_count = PtrOverride.objects.count()
        ipv6_one = Ipaddress(host=self.host_one, ipaddress='2001:db8::4')
        clean_and_save(ipv6_one)
        one_count = PtrOverride.objects.count()
        ipv6_two = Ipaddress(host=self.host_two, ipaddress='2001:db8::4')
        clean_and_save(ipv6_two)
<<<<<<< HEAD
        ptr =  PtrOverride.objects.first()
        self.assertEqual(ptr.host, self.host_ipv6_one)
        self.assertEqual(str(ptr.ipaddress.ip), '2001:db8::4')
=======
        ptr = PtrOverride.objects.first()
        self.assertEqual(ptr.host, self.host_one)
        self.assertEqual(ptr.ipaddress, '2001:db8::4')
>>>>>>> 9efd04d3
        self.assertEqual(initial_count, 0)
        self.assertEqual(initial_count, one_count)
        self.assertEqual(PtrOverride.objects.count(), 1)

    def test_model_add_and_remove_ip(self):
        """Test to check that an PtrOverride is added when two hosts share the same ip.
           Also makes sure that the PtrOverride points to the first host which held the ip.
           Also makes sure that the PtrOverride is deleted when the host is deleted."""
        initial_count = PtrOverride.objects.count()
        Ipaddress.objects.create(host=self.host_one, ipaddress='10.0.0.1')
        one_count = PtrOverride.objects.count()
        Ipaddress.objects.create(host=self.host_two, ipaddress='10.0.0.1')
        two_count = PtrOverride.objects.count()
        ptr = PtrOverride.objects.first()
        self.assertEqual(ptr.host, self.host_one)
        self.assertEqual(str(ptr.ipaddress.ip), '10.0.0.1')
        self.assertEqual(initial_count, 0)
        self.assertEqual(initial_count, one_count)
        self.assertEqual(two_count, 1)
        self.host_one.delete()
        self.assertEqual(PtrOverride.objects.count(), 0)

    def test_model_add_and_remove_ipv6(self):
        """Test to check that an PtrOverride is added when two hosts share the same ipv6.
           Also makes sure that the PtrOverride points to the first host which held the ipv6.
           Also makes sure that the PtrOverride is deleted when the host is deleted."""
        initial_count = PtrOverride.objects.count()
        Ipaddress.objects.create(host=self.host_one, ipaddress='2001:db8::4')
        one_count = PtrOverride.objects.count()
        Ipaddress.objects.create(host=self.host_two, ipaddress='2001:db8::4')
        two_count = PtrOverride.objects.count()
        ptr = PtrOverride.objects.first()
<<<<<<< HEAD
        self.assertEqual(ptr.host, self.host_ipv6_one)
        self.assertEqual(str(ptr.ipaddress.ip), '2001:db8::4')
=======
        self.assertEqual(ptr.host, self.host_one)
        self.assertEqual(ptr.ipaddress, '2001:db8::4')
>>>>>>> 9efd04d3
        self.assertEqual(initial_count, 0)
        self.assertEqual(initial_count, one_count)
        self.assertEqual(two_count, 1)
        self.host_one.delete()
        self.assertEqual(PtrOverride.objects.count(), 0)

    def test_model_two_ips_no_ptroverrides(self):
        """When three or more hosts all have the same ipaddress and the first host,
        e.g. the one with the PtrOverride, is deleted, a new PtrOverride is
        not created automatically.
        """
        def _add_ip(host, ipaddress):
            Ipaddress.objects.create(host=host, ipaddress=ipaddress)
        _add_ip(self.host_one, '10.0.0.1')
        _add_ip(self.host_two, '10.0.0.1')
        host_three = Host.objects.create(name='host3.example.org')
        _add_ip(host_three, '10.0.0.1')
        self.host_one.delete()
        self.assertEqual(PtrOverride.objects.count(), 0)
        self.assertEqual(Ipaddress.objects.filter(ipaddress='10.0.0.1').count(), 2)

    def test_model_two_ipv6s_no_ptroverrides(self):
        """When three or more hosts all have the same IPv6 address and the first host,
        e.g. the one with the PtrOverride, is deleted, a new PtrOverride is
        not created automatically.
        """
        def _add_ip(host, ipaddress):
            Ipaddress.objects.create(host=host, ipaddress=ipaddress)
        _add_ip(self.host_one, '2001:db8::4')
        _add_ip(self.host_two, '2001:db8::4')
        host_three = Host.objects.create(name='host3.example.org')
        _add_ip(host_three, '2001:db8::4')
        self.host_one.delete()
        self.assertEqual(PtrOverride.objects.count(), 0)
        self.assertEqual(Ipaddress.objects.filter(ipaddress='2001:db8::4').count(), 2)

    def test_ptr_not_removed_on_ipaddress_object_change(self):
        """Make sure the PtrOverride is not removed when an Ipaddress is changed, e.g.
           updated mac address."""
        ip1 = Ipaddress.objects.create(host=self.host_one, ipaddress='10.0.0.1')
        Ipaddress.objects.create(host=self.host_two, ipaddress='10.0.0.1')
        ip1.macaddress = 'aa:bb:cc:dd:ee:ff'
        ip1.save()
        self.assertEqual(PtrOverride.objects.count(), 1)


class ModelTxtTestCase(TestCase):
    """This class defines the test suite for the Txt model."""

    def setUp(self):
        """Define the test client and other test variables."""
        host = Host.objects.create(name='host.example.org')
        self.txt_sample = Txt(host=host, txt='some-text')

    def test_model_can_create_txt(self):
        """Test that the model is able to create a txt entry."""
        old_count = Txt.objects.count()
        clean_and_save(self.txt_sample)
        new_count = Txt.objects.count()
        self.assertNotEqual(old_count, new_count)
        str(self.txt_sample)

    def test_model_can_change_txt(self):
        """Test that the model is able to change a txt entry."""
        clean_and_save(self.txt_sample)
        new_txt = 'some-new-text'
        txt_sample_id = self.txt_sample.id
        self.txt_sample.txt = new_txt
        clean_and_save(self.txt_sample)
        updated_txt = Txt.objects.get(pk=txt_sample_id).txt
        self.assertEqual(new_txt, updated_txt)

    def test_model_can_delete_txt(self):
        """Test that the model is able to delete a txt entry."""
        clean_and_save(self.txt_sample)
        old_count = Txt.objects.count()
        self.txt_sample.delete()
        new_count = Txt.objects.count()
        self.assertNotEqual(old_count, new_count)


class ModelSshfpTestCase(TestCase):
    """This class defines the test suite for the Sshfp model."""

    def setUp(self):
        """Define the test client and other test variables."""
        host = Host.objects.create(name='host.example.org')
        self.sshfp_sample = Sshfp(host=host, algorithm=1, hash_type=1,
                                  fingerprint='01234567890abcdef')

    def test_model_can_create_sshfp(self):
        """Test that the model is able to create an sshfp entry."""
        old_count = Sshfp.objects.count()
        clean_and_save(self.sshfp_sample)
        new_count = Sshfp.objects.count()
        self.assertNotEqual(old_count, new_count)
        str(self.sshfp_sample)

    def test_model_can_change_sshfp(self):
        """Test that the model is able to change an sshfp entry."""
        clean_and_save(self.sshfp_sample)
        new_fingerprint = 'fedcba9876543210'
        sshfp_sample_id = self.sshfp_sample.id
        self.sshfp_sample.fingerprint = new_fingerprint
        clean_and_save(self.sshfp_sample)
        updated_fingerprint = Sshfp.objects.get(pk=sshfp_sample_id).fingerprint
        self.assertEqual(new_fingerprint, updated_fingerprint)

    def test_model_can_delete_sshfp(self):
        """Test that the model is able to delete an sshfp entry."""
        clean_and_save(self.sshfp_sample)
        old_count = Sshfp.objects.count()
        self.sshfp_sample.delete()
        new_count = Sshfp.objects.count()
        self.assertNotEqual(old_count, new_count)


class ModelForwardZoneTestCase(TestCase):
    """This class defines the test suite for the ForwardZone model."""

    # TODO: test this for sub-zones (sub.example.org)
    def setUp(self):
        """Define the test client and other test variables."""
        self.zone_sample = ForwardZone(name='example.org',
                                       primary_ns='ns.example.org',
                                       email='hostmaster@example.org',
                                       serialno=1234567890,
                                       refresh=400,
                                       retry=300,
                                       expire=800,
                                       ttl=300)

    def test_model_can_create_a_zone(self):
        """Test that the model is able to create a zone."""
        old_count = ForwardZone.objects.count()
        clean_and_save(self.zone_sample)
        new_count = ForwardZone.objects.count()
        self.assertNotEqual(old_count, new_count)
        str(self.zone_sample)

    def test_model_can_change_a_zone(self):
        """Test that the model is able to change a zone."""
        clean_and_save(self.zone_sample)
        old_name = self.zone_sample.name
        new_name = 'example.com'
        zone_sample_id = ForwardZone.objects.get(name=old_name).id
        self.zone_sample.name = new_name
        clean_and_save(self.zone_sample)
        updated_name = ForwardZone.objects.get(pk=zone_sample_id).name
        self.assertEqual(new_name, updated_name)

    def test_model_can_delete_a_zone(self):
        """Test that the model is able to delete a zone."""
        clean_and_save(self.zone_sample)
        old_count = ForwardZone.objects.count()
        self.zone_sample.delete()
        new_count = ForwardZone.objects.count()
        self.assertNotEqual(old_count, new_count)

    def test_update_serialno(self):
        """Force update by setting serialno_updated_at in the past"""
        zone = ForwardZone(name='example.org', primary_ns='ns.example.org',
                           email='hostmaster@example.org')
        zone.save()
        zone.serialno_updated_at = timezone.now() - timedelta(minutes=10)
        old_serial = zone.serialno
        zone.save()
        zone.update_serialno()
        self.assertLess(old_serial, zone.serialno)
        # Will not update serialno just becase updated = True, requires a timedelta
        old_serial = zone.serialno
        self.updated = True
        zone.update_serialno()
        zone.save()
        zone.refresh_from_db()
        self.assertEqual(old_serial, zone.serialno)
        self.assertFalse(zone.updated)
        # Make sure the serialno does not wrap, but instead keeps stays the same
        zone.serialno += 98
        self.assertEqual(zone.serialno % 100, 99)
        self.updated = True
        zone.serialno_updated_at = timezone.now() - timedelta(minutes=10)
        old_serial = zone.serialno
        zone.update_serialno()
        self.assertEqual(old_serial, zone.serialno)


class ModelReverseZoneTestCase(TestCase):
    """This class defines the test suite for the ReverseZone model."""

    def setUp(self):
        """Define the test client and other test variables."""
        self.zone_v4 = ReverseZone(name='0.10.in-addr.arpa',
                                   primary_ns='ns.example.org',
                                   email='hostmaster@example.org')
        self.zone_v6 = ReverseZone(name='8.b.d.0.1.0.0.2.ip6.arpa',
                                   primary_ns='ns.example.org',
                                   email='hostmaster@example.org')

    def assert_validation_error(self, obj):
        with self.assertRaises(ValidationError):
            obj.full_clean()

    def test_model_can_create_a_ipv4_zone(self):
        """Test that the model is able to create a ipv4 zone."""
        old_count = ReverseZone.objects.count()
        clean_and_save(self.zone_v4)
        new_count = ReverseZone.objects.count()
        self.assertNotEqual(old_count, new_count)
        str(self.zone_v4)

    def test_model_can_create_a_ipv6_zone(self):
        """Test that the model is able to create a ipv6 zone."""
        old_count = ReverseZone.objects.count()
        clean_and_save(self.zone_v6)
        new_count = ReverseZone.objects.count()
        self.assertNotEqual(old_count, new_count)

    def test_reject_invalid_names(self):

        def _assert(name):
            zone = ReverseZone(name=name, primary_ns='ns.example.org',
                               email='hostmaster@example.org')
            self.assert_validation_error(zone)

        _assert('x.8.d.0.1.0.0.2.ip6.arpa')
        _assert('0.0.0.0.0.0.0.0.0.0.0.0.0.0.0.0.0.0.0.0.0.0.0.0.0.0.8.d.0.1.0.0.2.ip6.arpa')

    def test_model_can_delete_a_zone(self):
        """Test that the model is able to delete a zone."""
        clean_and_save(self.zone_v4)
        clean_and_save(self.zone_v6)
        self.zone_v4.delete()
        self.zone_v6.delete()

    def test_model_rfc2317_valid_names(self):
        """Test that the model can handle RFC 2317 zone names"""
        zone_1 = ReverseZone(name='0/25.0.0.10.in-addr.arpa',
                             primary_ns='ns.example.org',
                             email='hostmaster@example.org')
        zone_2 = ReverseZone(name='0/32.0.1.10.in-addr.arpa',
                             primary_ns='ns.example.org',
                             email='hostmaster@example.org')
        clean_and_save(zone_1)
        clean_and_save(zone_2)

    def test_model_rfc2317_invalid_names(self):
        """Test that the model rejects too large delegations.
           RFC 2317 requires maximum of /25"""
        zone = ReverseZone(name='0/24.0.0.10.in-addr.arpa',
                           primary_ns='ns.example.org',
                           email='hostmaster@example.org')
        with self.assertRaises(ValidationError) as context:
            clean_and_save(zone)
        self.assertEqual(context.exception.messages,
                         ['Maximum CIDR for RFC 2317 is 25'])


class NameServerDeletionTestCase(TestCase):
    """This class defines the test suite for the NameServer model."""

    def setUp(self):
        """Define the test client and other test variables."""
        self.zone_sample = ForwardZone(name='example.org',
                                       primary_ns='ns.example.org',
                                       email='hostmaster@example.org')
        clean_and_save(self.zone_sample)

        self.zone_1010 = ReverseZone(name='10.10.in-addr.arpa',
                                     primary_ns='ns.example.org',
                                     email='hostmaster@example.org')
        clean_and_save(self.zone_1010)

        self.network_sample = Network.objects.create(network='10.0.0.0/24',
                                                     description='some description')

        self.ns_hostsample = Host.objects.create(name='ns.example.org')

        self.ns_hostip = Ipaddress.objects.create(host=self.ns_hostsample,
                                                  ipaddress='10.0.0.111')

        self.ns_sample = NameServer.objects.create(name='ns.example.org')
        self.zone_sample.nameservers.add(self.ns_sample)

    def test_model_cant_delete_ns_host(self):
        """Test that it won't delete nameserver host-object if in use in a zone"""
        with self.assertRaises(PermissionDenied):
            self.ns_hostsample.delete()

    def test_model_cant_delete_ns_hostip(self):
        """Test that it won't delete nameserver with only 1 IP if in use in a zone"""
        with self.assertRaises(PermissionDenied):
            self.ns_hostip.delete()

    def test_model_can_delete_ns_hostip(self):
        """Test that the model is able to delete an IP from a nameserver, if
        nameserver has multiple IPs."""
        ip = Ipaddress.objects.create(host=self.ns_hostsample, ipaddress='10.0.0.112')
        old_count = Ipaddress.objects.count()
        ip.delete()
        new_count = Ipaddress.objects.count()
        self.assertGreater(old_count, new_count)


class ModelHostGroupTestCase(TestCase):
    """This class defines the test suite for the HostGroup model."""

    def setUp(self):
        """Define the test client and other test variables."""
        self.group_one = HostGroup(name='group1')
        self.group_two = HostGroup(name='group2')
        self.group_three = HostGroup(name='group3')
        self.group_four = HostGroup(name='group4')
        self.host_one = Host.objects.create(name='host1.example.org')
        clean_and_save(self.group_one)
        clean_and_save(self.group_two)
        clean_and_save(self.group_three)
        clean_and_save(self.group_four)

    def test_model_can_create_hostgroup(self):
        old_count = HostGroup.objects.count()
        group = HostGroup(name='testing')
        clean_and_save(group)
        new_count = HostGroup.objects.count()
        self.assertLess(old_count, new_count)
        str(group)

    def test_model_can_delete_hostgroup(self):
        old_count = HostGroup.objects.count()
        self.group_one.delete()
        new_count = HostGroup.objects.count()
        self.assertGreater(old_count, new_count)

    def test_model_can_add_host_to_hostgroup(self):
        old_count = self.group_one.hosts.count()
        self.group_one.hosts.add(self.host_one)
        new_count = self.group_one.hosts.count()
        self.assertLess(old_count, new_count)

    def test_model_can_remove_host_from_hostgroup(self):
        self.group_one.hosts.add(self.host_one)
        old_count = self.group_one.hosts.count()
        self.group_one.hosts.remove(self.host_one)
        new_count = self.group_one.hosts.count()
        self.assertGreater(old_count, new_count)

    def test_model_can_add_group_to_group(self):
        old_count = self.group_one.groups.count()
        self.group_one.groups.add(self.group_two)
        new_count = self.group_one.groups.count()
        self.assertNotEqual(old_count, new_count)

    def test_model_can_remove_group_from_group(self):
        self.group_one.groups.add(self.group_two)
        old_count = self.group_one.groups.count()
        self.group_two.parent.remove(self.group_one)
        new_count = self.group_one.groups.count()
        self.assertNotEqual(old_count, new_count)

    def test_model_can_not_be_own_child(self):
        with self.assertRaises(PermissionDenied):
            self.group_one.groups.add(self.group_one)

    def test_model_can_not_be_own_grandchild(self):
        self.group_one.groups.add(self.group_two)
        with self.assertRaises(PermissionDenied):
            self.group_two.groups.add(self.group_one)

    def test_model_group_parent_can_never_be_child_of_child_groupmember(self):
        self.group_one.groups.add(self.group_two)
        self.group_two.groups.add(self.group_three)
        self.group_three.groups.add(self.group_four)
        with self.assertRaises(PermissionDenied):
            self.group_four.groups.add(self.group_one)

    def test_model_altered_updated_at_group_changes(self):
        group1_updated_at = self.group_one.updated_at
        group2_updated_at = self.group_two.updated_at
        self.group_one.groups.add(self.group_two)
        self.group_one.refresh_from_db()
        self.group_two.refresh_from_db()
        self.assertLess(group1_updated_at, self.group_one.updated_at)
        self.assertEqual(group2_updated_at, self.group_two.updated_at)

    def test_model_altered_updated_at_on_hosts_add(self):
        group1_updated_at = self.group_one.updated_at
        self.group_one.hosts.add(self.host_one)
        self.group_one.refresh_from_db()
        self.assertLess(group1_updated_at, self.group_one.updated_at)

    def test_model_altered_updated_at_on_host_rename(self):
        self.group_one.hosts.add(self.host_one)
        self.group_one.refresh_from_db()
        group1_updated_at = self.group_one.updated_at
        self.host_one.name = 'newname'
        self.host_one.save()
        self.group_one.refresh_from_db()
        self.assertLess(group1_updated_at, self.group_one.updated_at)

    def test_model_altered_updated_at_on_host_delete(self):
        self.group_one.hosts.add(self.host_one)
        self.group_one.refresh_from_db()
        group1_updated_at = self.group_one.updated_at
        self.host_one.delete()
        self.group_one.refresh_from_db()
        self.assertLess(group1_updated_at, self.group_one.updated_at)


class NetGroupRegexPermissionTestCase(TestCase):

    def create_sample_permission(self):
        perm = NetGroupRegexPermission(group='testgroup',
                                       range='10.0.0.0/25',
                                       regex=r'.*\.example\.org$')
        clean_and_save(perm)
        return perm

    def test_model_create(self):
        old_count = NetGroupRegexPermission.objects.count()
        perm = self.create_sample_permission()
        self.assertGreater(NetGroupRegexPermission.objects.count(), old_count)
        str(perm)

    def test_model_find_perm(self):
        perm = self.create_sample_permission()
        find_perm = NetGroupRegexPermission.find_perm
        qs = find_perm(('randomgroup', 'testgroup',), 'www.example.org', '10.0.0.1')
        self.assertEqual(qs.first(), perm)
        qs = find_perm('testgroup', 'www.example.org', ('2.2.2.2', '10.0.0.1',))
        self.assertEqual(qs.first(), perm)

    def test_model_invalid_find_perm(self):
        def _assert(groups, hostname, ips):
            with self.assertRaises(ValueError):
                find_perm(groups, hostname, ips)
        find_perm = NetGroupRegexPermission.find_perm
        # hostname is not a string
        _assert('testgroup', ('www.example.org', ), '10.0.0.1')
        # group is not string/tuple/list
        _assert({'name': 'testgroup'}, 'www.example.org', '10.0.0.1')
        _assert('testgroup', 'www.example.org', None)

    def test_model_reject_invalid(self):
        # Reject invalid range. Hostbit set.
        perm = NetGroupRegexPermission(group='testgroup',
                                       range='10.0.0.1/25',
                                       regex=r'.*\.example\.org$')
        with self.assertRaises(ValidationError) as cm:
            clean_and_save(perm)
        self.assertEqual(str(cm.exception),
                         "{'range': ['10.0.0.1/25 has host bits set']}")
        # Reject invalid regex.
        perm = NetGroupRegexPermission(group='testgroup',
                                       range='10.0.0.0/25',
                                       regex=r'.*\.ex(ample\.org$')
        with self.assertRaises(ValidationError) as cm:
            clean_and_save(perm)
        self.assertEqual(str(cm.exception),
                         "{'regex': ['missing ), unterminated subpattern at position 6']}")

    def test_model_clean_permissions(self):
        # Make sure that permissions are removed if a Network with equal
        # or larger network is removed. Removed by code in signals.py.
        self.network_v4 = Network(network='10.0.0.0/24')
        self.network_v6 = Network(network='2001:db8::/64')
        clean_and_save(self.network_v4)
        clean_and_save(self.network_v6)
        v4perm = NetGroupRegexPermission(group='testgroup',
                                         range='10.0.0.0/25',
                                         regex=r'.*\.example\.org$')
        clean_and_save(v4perm)
        v6perm = NetGroupRegexPermission(group='testgroup',
                                         range=self.network_v6.network,
                                         regex=r'.*\.example\.org$')
        clean_and_save(v6perm)
        self.assertEqual(NetGroupRegexPermission.objects.count(), 2)
        self.network_v4.delete()
        self.assertEqual(NetGroupRegexPermission.objects.count(), 1)
        self.assertEqual(NetGroupRegexPermission.objects.first(), v6perm)
        self.network_v6.delete()
        self.assertEqual(NetGroupRegexPermission.objects.count(), 0)<|MERGE_RESOLUTION|>--- conflicted
+++ resolved
@@ -525,13 +525,8 @@
         new_ptr = '10.0.0.3'
         self.ptr_sample.ipaddress = new_ptr
         clean_and_save(self.ptr_sample)
-<<<<<<< HEAD
-        updated_ptr = PtrOverride.objects.filter(host__name='host1.example.org').first().ipaddress
-        self.assertEqual(new_ptr, str(updated_ptr.ip))
-=======
         self.ptr_sample.refresh_from_db()
-        self.assertEqual(new_ptr, self.ptr_sample.ipaddress)
->>>>>>> 9efd04d3
+        self.assertEqual(new_ptr, str(self.ptr_sample.ipaddress))
 
     def test_model_can_change_ipv6_ptr(self):
         """Test that the model is able to change an IPv6 PTR Override."""
@@ -539,13 +534,8 @@
         new_ipv6_ptr = '2011:db8::feed'
         self.ptr_ipv6_sample.ipaddress = new_ipv6_ptr
         clean_and_save(self.ptr_ipv6_sample)
-<<<<<<< HEAD
-        updated_ipv6_ptr = PtrOverride.objects.filter(host__name='host3.example.org').first().ipaddress
-        self.assertEqual(new_ipv6_ptr, str(updated_ipv6_ptr.ip))
-=======
         self.ptr_ipv6_sample.refresh_from_db()
-        self.assertEqual(new_ipv6_ptr, self.ptr_ipv6_sample.ipaddress)
->>>>>>> 9efd04d3
+        self.assertEqual(new_ipv6_ptr, str(self.ptr_ipv6_sample.ipaddress))
 
     def test_model_can_delete_ptr(self):
         """Test that the model is able to delete a PTR Override."""
@@ -574,7 +564,7 @@
         clean_and_save(ip_two)
         ptr = PtrOverride.objects.first()
         self.assertEqual(ptr.host, self.host_one)
-        self.assertEqual(str(ptr.ipaddress.ip), '10.0.0.1')
+        self.assertEqual(str(ptr.ipaddress), '10.0.0.1')
         self.assertEqual(initial_count, 0)
         self.assertEqual(initial_count, one_count)
         self.assertEqual(PtrOverride.objects.count(), 1)
@@ -590,15 +580,9 @@
         one_count = PtrOverride.objects.count()
         ipv6_two = Ipaddress(host=self.host_two, ipaddress='2001:db8::4')
         clean_and_save(ipv6_two)
-<<<<<<< HEAD
-        ptr =  PtrOverride.objects.first()
-        self.assertEqual(ptr.host, self.host_ipv6_one)
-        self.assertEqual(str(ptr.ipaddress.ip), '2001:db8::4')
-=======
         ptr = PtrOverride.objects.first()
         self.assertEqual(ptr.host, self.host_one)
-        self.assertEqual(ptr.ipaddress, '2001:db8::4')
->>>>>>> 9efd04d3
+        self.assertEqual(str(ptr.ipaddress), '2001:db8::4')
         self.assertEqual(initial_count, 0)
         self.assertEqual(initial_count, one_count)
         self.assertEqual(PtrOverride.objects.count(), 1)
@@ -614,7 +598,7 @@
         two_count = PtrOverride.objects.count()
         ptr = PtrOverride.objects.first()
         self.assertEqual(ptr.host, self.host_one)
-        self.assertEqual(str(ptr.ipaddress.ip), '10.0.0.1')
+        self.assertEqual(str(ptr.ipaddress), '10.0.0.1')
         self.assertEqual(initial_count, 0)
         self.assertEqual(initial_count, one_count)
         self.assertEqual(two_count, 1)
@@ -631,13 +615,8 @@
         Ipaddress.objects.create(host=self.host_two, ipaddress='2001:db8::4')
         two_count = PtrOverride.objects.count()
         ptr = PtrOverride.objects.first()
-<<<<<<< HEAD
-        self.assertEqual(ptr.host, self.host_ipv6_one)
-        self.assertEqual(str(ptr.ipaddress.ip), '2001:db8::4')
-=======
         self.assertEqual(ptr.host, self.host_one)
-        self.assertEqual(ptr.ipaddress, '2001:db8::4')
->>>>>>> 9efd04d3
+        self.assertEqual(str(ptr.ipaddress), '2001:db8::4')
         self.assertEqual(initial_count, 0)
         self.assertEqual(initial_count, one_count)
         self.assertEqual(two_count, 1)
