--- conflicted
+++ resolved
@@ -356,7 +356,6 @@
                              loc='23 58 23 N 10 43 50 E 80m',
                              comment='some comment')
 
-<<<<<<< HEAD
         self.network_sample = Network(range='192.168.202.0/20',
                                       description='some description',
                                       vlan=123,
@@ -366,12 +365,7 @@
                                            description='some IPv6 description',
                                            vlan=123,
                                            dns_delegated=False)
-=======
-        self.network_sample = Network(network='192.168.202.0/20',
-                                    description='some description',
-                                    vlan=123,
-                                    dns_delegated=False)
->>>>>>> ffed69d2
+
 
         clean_and_save(self.host_one)
         # clean_and_save(self.network_sample) # Needed when network ForeignKey is implemented.
