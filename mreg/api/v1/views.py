from rest_framework import generics
from django.http import Http404, QueryDict
from mreg.models import *
from mreg.api.v1.serializers import *
from rest_framework_extensions.etag.mixins import ETAGMixin
from rest_framework.response import Response
from rest_framework import status
from url_filter.filtersets import ModelFilterSet
import ipaddress, time


class CnameFilterSet(ModelFilterSet):
    class Meta(object):
        model = Cname


class HinfoFilterSet(ModelFilterSet):
    class Meta(object):
        model = HinfoPresets


class HostsFilterSet(ModelFilterSet):
    class Meta(object):
        model = Hosts


class IpaddressFilterSet(ModelFilterSet):
    class Meta(object):
        model = Ipaddress


class NaptrFilterSet(ModelFilterSet):
    class Meta(object):
        model = Naptr


class NameserverFilterSet(ModelFilterSet):
    class Meta(object):
        model = Ns


class PtroverrideFilterSet(ModelFilterSet):
    class Meta(object):
        model = PtrOverride


class SrvFilterSet(ModelFilterSet):
    class Meta(object):
        model = Srv


class SubnetFilterSet(ModelFilterSet):
    class Meta(object):
        model = Subnets


class TxtFilterSet(ModelFilterSet):
    class Meta(object):
        model = Txt


class ZoneFilterSet(ModelFilterSet):
    class Meta(object):
        model = Zones


class CnameList(generics.ListCreateAPIView):
    queryset = Cname.objects.all()
    serializer_class = CnameSerializer

    def get_queryset(self):
        qs = super(CnameList, self).get_queryset()
        return CnameFilterSet(data=self.request.GET, queryset=qs).filter()


class CnameDetail(ETAGMixin, generics.RetrieveUpdateDestroyAPIView):
    queryset = Cname.objects.all()
    serializer_class = CnameSerializer


class HinfoPresetsList(generics.ListCreateAPIView):
    queryset = HinfoPresets.objects.all()
    serializer_class = HinfoPresetsSerializer

    def get_queryset(self):
        qs = super(HinfoPresetsList, self).get_queryset()
        return HinfoFilterSet(data=self.request.GET, queryset=qs).filter()


class HinfoPresetsDetail(ETAGMixin, generics.RetrieveUpdateDestroyAPIView):
    queryset = HinfoPresets.objects.all()
    serializer_class = HinfoPresetsSerializer


class HostList(generics.GenericAPIView):
    queryset = Hosts.objects.all()
    serializer_class = HostsSerializer

    def get_queryset(self):
        qs = super(HostList, self).get_queryset()
        return HostsFilterSet(data=self.request.GET, queryset=qs).filter()

    def get(self, request, *args, **kwargs):
        serializer = HostsNameSerializer(self.get_queryset(), many=True)
        return Response(serializer.data)

    # TODO Authentication
    def post(self, request):
        if "name" in request.data:
            if self.queryset.filter(name=request.data["name"]).exists():
                content = {'ERROR': 'name already in use'}
                return Response(content, status=status.HTTP_409_CONFLICT)

        if 'ipaddress' in request.data:
            ipaddress = request.data['ipaddress']
            hostdata = QueryDict.copy(request.data)
            del hostdata['ipaddress']
            host = Hosts()
            hostserializer = HostsSerializer(host, data=hostdata)
            if hostserializer.is_valid(raise_exception=True):
                hostserializer.save()
                location = '/hosts/' + host.name
                ipdata = {'hostid': host.pk, 'ipaddress': ipaddress}
                ip = Ipaddress()
                ipserializer = IpaddressSerializer(ip, data=ipdata)
                if ipserializer.is_valid(raise_exception=True):
                    ipserializer.save()
                return Response(hostserializer.data, status=status.HTTP_201_CREATED, headers={'Location': location})
        else:
            host = Hosts()
            hostserializer = HostsSerializer(host, data=request.data)
            if hostserializer.is_valid(raise_exception=True):
                hostserializer.save()
                location = '/hosts/' + host.name
                return Response(hostserializer.data, status=status.HTTP_201_CREATED, headers={'Location': location})


class HostDetail(ETAGMixin, generics.RetrieveUpdateDestroyAPIView):
    queryset = Hosts.objects.all()
    serializer_class = HostsSerializer

    # TODO Authentication
    def get_object(self, queryset=queryset):
        query = self.kwargs['pk']
        try:
            ipaddress.ip_address(query)
            try:
                ip = Ipaddress.objects.get(ipaddress=query)
                host = ip.hostid
            except Ipaddress.DoesNotExist:
                raise Http404
        except ValueError:
            try:
                host = queryset.get(name=query)
            except Hosts.DoesNotExist:
                raise Http404
        return host

    # TODO Authentication
    def patch(self, request, *args, **kwargs):
        query = self.kwargs['pk']

        if "hostid" in request.data:
            if self.queryset.filter(hostid=request.data["hostid"]).exists():
                content = {'ERROR': 'hostid already in use'}
                return Response(content, status=status.HTTP_409_CONFLICT)

        if "name" in request.data:
            if self.queryset.filter(name=request.data["name"]).exists():
                content = {'ERROR': 'name already in use'}
                return Response(content, status=status.HTTP_409_CONFLICT)

        try:
            host = Hosts.objects.get(name=query)
            serializer = HostsSerializer(host, data=request.data, partial=True)
            if serializer.is_valid(raise_exception=True):
                serializer.save()
                location = '/hosts/' + host.name
                return Response(serializer.data, status=status.HTTP_204_NO_CONTENT, headers={'Location': location})
        except Hosts.DoesNotExist:
            raise Http404


class IpaddressList(generics.ListCreateAPIView):
    queryset = Ipaddress.objects.all()
    serializer_class = IpaddressSerializer

    def get_queryset(self):
        qs = super(IpaddressList, self).get_queryset()
        return IpaddressFilterSet(data=self.request.GET, queryset=qs).filter()

    def get(self, request, *args, **kwargs):
        serializer = IpaddressSerializer(self.get_queryset(), many=True)
        return Response(serializer.data)

    def post(self, request, *args, **kwargs):
        if "ipaddress" in request.data:
            if self.queryset.filter(ipaddress=request.data["ipaddress"]).exists():
                content = {'ERROR': 'ip already already in use'}
                return Response(content, status=status.HTTP_409_CONFLICT)

            else:
                ip = Ipaddress()
                serializer = IpaddressSerializer(ip, data=request.data)
                if serializer.is_valid(raise_exception=True):
                    serializer.save()
                    location = '/ipaddresses/' + ip.ipaddress
                    return Response(serializer.data, status=status.HTTP_201_CREATED, headers={'Location': location})


class IpaddressDetail(ETAGMixin, generics.RetrieveUpdateDestroyAPIView):
    queryset = Ipaddress.objects.all()
    serializer_class = IpaddressSerializer

    def get_object(self, queryset=queryset):
        query = self.kwargs['pk']
        try:
            ipaddress.ip_address(query)
            try:
                found_ip = Ipaddress.objects.get(ipaddress=query)
            except Ipaddress.DoesNotExist:
                raise Http404
        except ValueError:
            content = {'ERROR': 'Not a valid IP address'}
            return Response(content, status=status.HTTP_400_BAD_REQUEST)
        return found_ip

    def patch(self, request, *args, **kwargs):
        query = self.kwargs['pk']

        if "ipaddress" in request.data:
            if self.queryset.filter(ipaddress=request.data["ipaddress"]).exists():
                content = {'ERROR': 'ipaddress already in use'}
                return Response(content, status=status.HTTP_409_CONFLICT)

        if "macaddress" in request.data:
            if self.queryset.filter(name=request.data["macaddress"]).exists():
                content = {'ERROR': 'macaddress already registered',
                           'ipaddress': self.queryset.filter(macaddress=request.data['macaddress'])}
                return Response(content, status=status.HTTP_409_CONFLICT)

        try:
            ip = Ipaddress.objects.get(ipaddress=query)
            serializer = IpaddressSerializer(ip, data=request.data, partial=True)
            if serializer.is_valid(raise_exception=True):
                serializer.save()
                location = '/ipaddresses/' + ip.ipaddress
                return Response(serializer.data, status=status.HTTP_204_NO_CONTENT, headers={'Location': location})
        except Ipaddress.DoesNotExist:
            raise Http404


class NaptrList(generics.ListCreateAPIView):
    queryset = Naptr.objects.all()
    serializer_class = NaptrSerializer

    def get_queryset(self):
        qs = super(NaptrList, self).get_queryset()
        return NaptrFilterSet(data=self.request.GET, queryset=qs).filter()


class NaptrDetail(ETAGMixin, generics.RetrieveUpdateDestroyAPIView):
    queryset = Naptr.objects.all()
    serializer_class = NaptrSerializer


class NsList(generics.ListCreateAPIView):
    queryset = Ns.objects.all()
    serializer_class = NsSerializer

    def get_queryset(self):
        qs = super(NsList, self).get_queryset()
        return NameserverFilterSet(data=self.request.GET, queryset=qs).filter()


class NsDetail(ETAGMixin, generics.RetrieveUpdateDestroyAPIView):
    queryset = Ns.objects.all()
    serializer_class = NsSerializer


class PtrOverrideList(generics.ListCreateAPIView):
    queryset = PtrOverride.objects.all()
    serializer_class = PtrOverrideSerializer

    def get_queryset(self):
        qs = super(PtrOverrideList, self).get_queryset()
        return PtroverrideFilterSet(data=self.request.GET, queryset=qs).filter()


class PtrOverrideDetail(ETAGMixin, generics.RetrieveUpdateDestroyAPIView):
    queryset = PtrOverride.objects.all()
    serializer_class = PtrOverrideSerializer


class SrvList(generics.ListCreateAPIView):
    queryset = Srv.objects.all()
    serializer_class = SrvSerializer

    def get_queryset(self):
        qs = super(SrvList, self).get_queryset()
        return SrvFilterSet(data=self.request.GET, queryset=qs).filter()


class SrvDetail(ETAGMixin, generics.RetrieveUpdateDestroyAPIView):
    queryset = Srv.objects.all()
    serializer_class = SrvSerializer


class SubnetsList(generics.ListCreateAPIView):
    queryset = Subnets.objects.all()
    serializer_class = SubnetsSerializer

<<<<<<< HEAD
    def post(self, request, *args, **kwargs):
        try:
            ipaddress.IPv4Network(request.data['range'])
            res = self.create(request, *args, **kwargs)
            return res
        except ipaddress.AddressValueError:
            return Response({'ERROR': 'Not a valid IP address'}, status=status.HTTP_400_BAD_REQUEST)
        except ipaddress.NetmaskValueError:
            return Response({'ERROR': 'Not a valid net mask'}, status=status.HTTP_400_BAD_REQUEST)
=======
    def get_queryset(self):
        qs = super(SubnetsList, self).get_queryset()
        return SubnetFilterSet(data=self.request.GET, queryset=qs).filter()
>>>>>>> 2c798e03


class SubnetsDetail(ETAGMixin, generics.RetrieveUpdateDestroyAPIView):
    queryset = Subnets.objects.all()
    serializer_class = SubnetsSerializer
    lookup_field = 'range'

    def get(self, queryset=queryset, *args, **kwargs):
        ip = self.kwargs['ip']
        mask = self.kwargs['range']
        range = '%s/%s' % (ip, mask)
        invalid_range = self.isnt_range(range)
        if invalid_range: return invalid_range
        try:
            found_subnet = Subnets.objects.get(range=range)
            serializer = self.get_serializer(found_subnet)
            return Response(serializer.data, status=status.HTTP_200_OK)
        except Subnets.DoesNotExist:
            raise Http404

    def patch(self, request, *args, **kwargs):
        ip = self.kwargs['ip']
        mask = self.kwargs['range']
        range = '%s/%s' % (ip, mask)
        invalid_range = self.isnt_range(range)
        if invalid_range: return invalid_range
        try:
            subnet = Subnets.objects.get(range=range)
            serializer = self.get_serializer(subnet, data=request.data, partial=True)
            serializer.is_valid(raise_exception=True)
            serializer.save()
            location = '/subnets/%s/' % subnet.range
            return Response(serializer.data, status=status.HTTP_204_NO_CONTENT, headers={'Location': location})
        except Subnets.DoesNotExist:
            raise Http404

    def isnt_range(self, range):
        try:
            ipaddress.IPv4Network(range)
            return None
        except ipaddress.AddressValueError:
            return Response({'ERROR': 'Not a valid IP address'}, status=status.HTTP_400_BAD_REQUEST)
        except ipaddress.NetmaskValueError:
            return Response({'ERROR': 'Not a valid net mask'}, status=status.HTTP_400_BAD_REQUEST)



class TxtList(generics.ListCreateAPIView):
    queryset = Txt.objects.all()
    serializer_class = TxtSerializer

    def get_queryset(self):
        qs = super(TxtList, self).get_queryset()
        return TxtFilterSet(data=self.request.GET, queryset=qs).filter()


class TxtDetail(ETAGMixin, generics.RetrieveUpdateDestroyAPIView):
    queryset = Txt.objects.all()
    serializer_class = TxtSerializer


class ZonesList(generics.ListCreateAPIView):
    queryset = Zones.objects.all()
    queryset_ns = Ns.objects.all()
    serializer_class = ZonesSerializer
    count_day = int(time.strftime('%Y%m%d'))
    count = 0

    def get_queryset(self):
        qs = super(ZonesList, self).get_queryset()
        return ZoneFilterSet(data=self.request.GET, queryset=qs).filter()

    # TODO: Implement authentication
    def post(self, request, *args, **kwargs):
        if ZonesList.count_day < int(time.strftime('%Y%m%d')):
            ZonesList.count_day = int(time.strftime('%Y%m%d'))
            ZonesList.count = 0

        if self.queryset.filter(name=request.data["name"]).exists():
            content = {'ERROR': 'Zone name already in use'}
            return Response(content, status=status.HTTP_409_CONFLICT)

        data = request.data.copy()
        data['primary_ns'] = data['nameservers'] if isinstance(request.data['nameservers'], str) else data['nameservers'][0]
        data['serialno'] = "%s%02d" % (time.strftime('%Y%m%d'), self.count)
        ZonesList.count += 1

        serializer = self.get_serializer(data=data)
        serializer.is_valid(raise_exception=True)
        zone = serializer.create()
        zone.save()

        for nameserver in request.POST.getlist('nameservers'):
            try:
                ns = self.queryset_ns.get(name=nameserver)
                zone.nameservers.add(ns.nsid)
            except Ns.DoesNotExist:
                print('ERROR Could not find NS: %s\n' % (nameserver))
                return Response({'ERROR': 'Could not find NS: %s' % (nameserver)}, status=status.HTTP_404_NOT_FOUND)
        zone.save()
        return Response(self.get_serializer(zone).data, status=status.HTTP_201_CREATED, headers={'Location': '/zones/%s' % data['name']})


class ZonesDetail(ETAGMixin, generics.RetrieveUpdateDestroyAPIView):
    queryset = Zones.objects.all()
    serializer_class = ZonesSerializer
    lookup_field = 'name'

    # TODO: Implement authentication
    def patch(self, request, *args, **kwargs):
        query = self.kwargs[self.lookup_field]

        if "name" in request.data:
            content = {'ERROR': 'Not allowed to change name'}
            return Response(content, status=status.HTTP_403_FORBIDDEN)

        if "zoneid" in request.data:
            if self.queryset.filter(zoneid=request.data["zoneid"]).exists() :
                content = {'ERROR': 'zoneid already in use'}
                return Response(content, status=status.HTTP_409_CONFLICT)

        if "serialno" in request.data:
            if self.queryset.filter(serialno=request.data["serialno"]).exists():
                content = {'ERROR': 'serialno already in use'}
                return Response(content, status=status.HTTP_409_CONFLICT)
        try:
            zone = Zones.objects.get(name=query)
            serializer = self.get_serializer(zone, data=request.data, partial=True)
            serializer.is_valid(raise_exception=True)
            serializer.save()
            location = '/zones/%s' % zone.name
            return Response(serializer.data, status=status.HTTP_204_NO_CONTENT, headers={'Location': location})
        except Zones.DoesNotExist:
            raise Http404


class ZonesNsDetail(ETAGMixin, generics.GenericAPIView):
    queryset_zones = Zones.objects.all()
    queryset_ns = Ns.objects.all()
    lookup_field = 'name'

    # TODO Authorization
    def get(self, request, *args, **kwargs):
        query = self.kwargs[self.lookup_field]
        try:
            zone = self.queryset_zones.get(name=query)
            return Response(NsSerializer(zone.nameservers.all(), many=True).data, status=status.HTTP_200_OK)
        except Zones.DoesNotExist:
            raise Http404

    # TODO Authorization
    def patch(self, request, *args, **kwargs):
        query = self.kwargs[self.lookup_field]
        try:
            zone = self.queryset_zones.get(name=query)
            try:
                if self.lookup_field not in request.data:
                    return Response({'ERROR': 'No NS name found in body'}, status=status.HTTP_400_BAD_REQUEST)
                ns = self.queryset_ns.get(name=request.data[self.lookup_field])
                zone.nameservers.add(ns)
                zone.save()
                return Response(ZonesSerializer(zone).data, status=status.HTTP_204_NO_CONTENT)
            except Ns.DoesNotExist:
                return Response({'ERROR': 'Could not find Zone'}, status=status.HTTP_404_NOT_FOUND)
        except Zones.DoesNotExist:
            raise Http404

    # TODO Authorization
    def delete(self, request, *args, **kwargs):
        query = self.kwargs['name']
        try:
            zone = self.queryset_zones.get(name=query)
            try:
                if self.lookup_field not in request.data:
                    return Response({'ERROR': 'No NS name found in body'}, status=status.HTTP_400_BAD_REQUEST)
                ns = self.queryset_ns.get(name=request.data[self.lookup_field])
                zone.nameservers.remove(ns)
                zone.save()
                return Response(ZonesSerializer(zone).data, status=status.HTTP_204_NO_CONTENT)
            except Ns.DoesNotExist:
                return Response({'ERROR': 'Could not find NS'}, status=status.HTTP_404_NOT_FOUND)
        except Zones.DoesNotExist:
            raise Http404<|MERGE_RESOLUTION|>--- conflicted
+++ resolved
@@ -310,7 +310,6 @@
     queryset = Subnets.objects.all()
     serializer_class = SubnetsSerializer
 
-<<<<<<< HEAD
     def post(self, request, *args, **kwargs):
         try:
             ipaddress.IPv4Network(request.data['range'])
@@ -320,11 +319,11 @@
             return Response({'ERROR': 'Not a valid IP address'}, status=status.HTTP_400_BAD_REQUEST)
         except ipaddress.NetmaskValueError:
             return Response({'ERROR': 'Not a valid net mask'}, status=status.HTTP_400_BAD_REQUEST)
-=======
+
     def get_queryset(self):
         qs = super(SubnetsList, self).get_queryset()
         return SubnetFilterSet(data=self.request.GET, queryset=qs).filter()
->>>>>>> 2c798e03
+
 
 
 class SubnetsDetail(ETAGMixin, generics.RetrieveUpdateDestroyAPIView):
