from rest_framework import generics
from django.http import Http404, QueryDict
from django.core.exceptions import ObjectDoesNotExist
from mreg.models import *
from mreg.api.v1.serializers import *
from rest_framework_extensions.etag.mixins import ETAGMixin
from rest_framework import renderers
from rest_framework.response import Response
from rest_framework import status
from url_filter.filtersets import ModelFilterSet
import ipaddress, time


class CnameFilterSet(ModelFilterSet):
    class Meta(object):
        model = Cname


class HinfoFilterSet(ModelFilterSet):
    class Meta(object):
        model = HinfoPresets


class HostsFilterSet(ModelFilterSet):
    class Meta(object):
        model = Hosts


class IpaddressFilterSet(ModelFilterSet):
    class Meta(object):
        model = Ipaddress


class NaptrFilterSet(ModelFilterSet):
    class Meta(object):
        model = Naptr


class NameserverFilterSet(ModelFilterSet):
    class Meta(object):
        model = Ns


class PtroverrideFilterSet(ModelFilterSet):
    class Meta(object):
        model = PtrOverride


class SrvFilterSet(ModelFilterSet):
    class Meta(object):
        model = Srv


class SubnetFilterSet(ModelFilterSet):
    class Meta(object):
        model = Subnets


class TxtFilterSet(ModelFilterSet):
    class Meta(object):
        model = Txt


class ZoneFilterSet(ModelFilterSet):
    class Meta(object):
        model = Zones


class StrictCRUDMixin(object):
    """Applies stricter handling of HTTP requests and responses"""

    def patch(self, request, *args, **kwargs):
        """PATCH should return empty body, 204 - No Content, and location of object"""
        queryset = self.get_queryset()
        serializer_class = self.get_serializer_class()
        resource = self.kwargs['resource']
        try:
            obj = queryset.get(pk=self.kwargs[self.lookup_field])
            serializer = serializer_class(obj, data=request.data, partial=True)
            if serializer.is_valid(raise_exception=True):
                serializer.save()
                location = '/%s/%s' % (resource, obj.pk)
                return Response(status=status.HTTP_204_NO_CONTENT, headers={'Location': location})
        except ObjectDoesNotExist:
            raise Http404


class CnameList(generics.ListCreateAPIView):
    queryset = Cname.objects.all()
    serializer_class = CnameSerializer

    def get_queryset(self):
        qs = super(CnameList, self).get_queryset()
        return CnameFilterSet(data=self.request.GET, queryset=qs).filter()


class CnameDetail(StrictCRUDMixin, ETAGMixin, generics.RetrieveUpdateDestroyAPIView):
    queryset = Cname.objects.all()
    serializer_class = CnameSerializer


class HinfoPresetsList(generics.ListCreateAPIView):
    queryset = HinfoPresets.objects.all()
    serializer_class = HinfoPresetsSerializer

    def get_queryset(self):
        qs = super(HinfoPresetsList, self).get_queryset()
        return HinfoFilterSet(data=self.request.GET, queryset=qs).filter()


class HinfoPresetsDetail(StrictCRUDMixin, ETAGMixin, generics.RetrieveUpdateDestroyAPIView):
    queryset = HinfoPresets.objects.all()
    serializer_class = HinfoPresetsSerializer


class HostList(generics.GenericAPIView):
    queryset = Hosts.objects.all()
    serializer_class = HostsSerializer

    def get_queryset(self):
        qs = super(HostList, self).get_queryset()
        return HostsFilterSet(data=self.request.GET, queryset=qs).filter()

    def get(self, request, *args, **kwargs):
        serializer = HostsNameSerializer(self.get_queryset(), many=True)
        return Response(serializer.data)

    # TODO Authentication
    def post(self, request, *args, **kwargs):
        if "name" in request.data:
            if self.queryset.filter(name=request.data["name"]).exists():
                content = {'ERROR': 'name already in use'}
                return Response(content, status=status.HTTP_409_CONFLICT)

        if 'ipaddress' in request.data:
            ipkey = request.data['ipaddress']
            hostdata = QueryDict.copy(request.data)
            del hostdata['ipaddress']
            host = Hosts()
            hostserializer = HostsSerializer(host, data=hostdata)
            if hostserializer.is_valid(raise_exception=True):
                try:
                    ipaddress.ip_address(ipkey)
                    try:
                        Ipaddress.objects.get(ipaddress=ipkey)
                        return Response(status=status.HTTP_409_CONFLICT, data={'ERROR': "IP address already exists"})
                    except Ipaddress.DoesNotExist:
                        # This is good to go
                        hostserializer.save()
                        ipdata = {'hostid': host.pk, 'ipaddress': ipkey}
                        ip = Ipaddress()
                        ipserializer = IpaddressSerializer(ip, data=ipdata)
                        if ipserializer.is_valid(raise_exception=True):
                            ipserializer.save()
                            location = '/hosts/%s' % host.name
                            return Response(status=status.HTTP_201_CREATED, headers={'Location': location})
                except ValueError:
                    return Response(status=status.HTTP_400_BAD_REQUEST)
        else:
            host = Hosts()
            hostserializer = HostsSerializer(host, data=request.data)
            if hostserializer.is_valid(raise_exception=True):
                hostserializer.save()
                location = '/hosts/%s' % host.name
                return Response(status=status.HTTP_201_CREATED, headers={'Location': location})


class HostDetail(ETAGMixin, generics.RetrieveUpdateDestroyAPIView):
    queryset = Hosts.objects.all()
    serializer_class = HostsSerializer

    # TODO Authentication
    def get_object(self, queryset=queryset):
        query = self.kwargs['pk']
        try:
            ipaddress.ip_address(query)
            try:
                ip = Ipaddress.objects.get(ipaddress=query)
                host = ip.hostid
            except Ipaddress.DoesNotExist:
                raise Http404
        except ValueError:
            try:
                host = queryset.get(name=query)
            except Hosts.DoesNotExist:
                raise Http404
        return host

    # TODO Authentication
    def patch(self, request, *args, **kwargs):
        query = self.kwargs['pk']

        if "hostid" in request.data:
            if self.queryset.filter(hostid=request.data["hostid"]).exists():
                content = {'ERROR': 'hostid already in use'}
                return Response(content, status=status.HTTP_409_CONFLICT)

        if "name" in request.data:
            if self.queryset.filter(name=request.data["name"]).exists():
                content = {'ERROR': 'name already in use'}
                return Response(content, status=status.HTTP_409_CONFLICT)

        try:
            host = Hosts.objects.get(name=query)
            serializer = HostsSaveSerializer(host, data=request.data, partial=True)
            if serializer.is_valid(raise_exception=True):
                serializer.save()
                location = '/hosts/%s' % host.name
                return Response(status=status.HTTP_204_NO_CONTENT, headers={'Location': location})
        except Hosts.DoesNotExist:
            raise Http404


class IpaddressList(generics.ListCreateAPIView):
    queryset = Ipaddress.objects.all()
    serializer_class = IpaddressSerializer

    def get_queryset(self):
        qs = super(IpaddressList, self).get_queryset()
        return IpaddressFilterSet(data=self.request.GET, queryset=qs).filter()

    def get(self, request, *args, **kwargs):
        serializer = IpaddressSerializer(self.get_queryset(), many=True)
        return Response(serializer.data)

    def post(self, request, *args, **kwargs):
        if "ipaddress" in request.data:
            if self.queryset.filter(ipaddress=request.data["ipaddress"]).exists():
                content = {'ERROR': 'ip already already in use'}
                return Response(content, status=status.HTTP_409_CONFLICT)

            else:
                ip = Ipaddress()
                serializer = IpaddressSerializer(ip, data=request.data)
                if serializer.is_valid(raise_exception=True):
                    serializer.save()
                    location = '/ipaddresses/%s' % ip.ipaddress
                    return Response(status=status.HTTP_201_CREATED, headers={'Location': location})


class IpaddressDetail(ETAGMixin, generics.RetrieveUpdateDestroyAPIView):
    queryset = Ipaddress.objects.all()
    serializer_class = IpaddressSerializer

    def get_object(self, queryset=queryset):
        query = self.kwargs['pk']
        try:
            ipaddress.ip_address(query)
            try:
                found_ip = Ipaddress.objects.get(ipaddress=query)
            except Ipaddress.DoesNotExist:
                raise Http404
        except ValueError:
            content = {'ERROR': 'Not a valid IP address'}
            return Response(content, status=status.HTTP_400_BAD_REQUEST)
        return found_ip

    def patch(self, request, *args, **kwargs):
        query = self.kwargs['pk']

        if "ipaddress" in request.data:
            if self.queryset.filter(ipaddress=request.data["ipaddress"]).exists():
                content = {'ERROR': 'ipaddress already in use'}
                return Response(content, status=status.HTTP_409_CONFLICT)

        if "macaddress" in request.data:
            if self.queryset.filter(macaddress=request.data["macaddress"]).exists():
                content = {'ERROR': 'macaddress already registered',
                           'ipaddress': self.queryset.get(macaddress=request.data['macaddress']).ipaddress}
                return Response(content, status=status.HTTP_409_CONFLICT)

        try:
            ip = Ipaddress.objects.get(ipaddress=query)
            serializer = IpaddressSerializer(ip, data=request.data, partial=True)
            if serializer.is_valid(raise_exception=True):
                serializer.save()
                location = '/ipaddresses/%s' % ip.ipaddress
                return Response(status=status.HTTP_204_NO_CONTENT, headers={'Location': location})
        except Ipaddress.DoesNotExist:
            raise Http404


class NaptrList(generics.ListCreateAPIView):
    queryset = Naptr.objects.all()
    serializer_class = NaptrSerializer

    def get_queryset(self):
        qs = super(NaptrList, self).get_queryset()
        return NaptrFilterSet(data=self.request.GET, queryset=qs).filter()


class NaptrDetail(StrictCRUDMixin, ETAGMixin, generics.RetrieveUpdateDestroyAPIView):
    queryset = Naptr.objects.all()
    serializer_class = NaptrSerializer


class NsList(generics.ListCreateAPIView):
    queryset = Ns.objects.all()
    serializer_class = NsSerializer

    def get_queryset(self):
        qs = super(NsList, self).get_queryset()
        return NameserverFilterSet(data=self.request.GET, queryset=qs).filter()


class NsDetail(StrictCRUDMixin, ETAGMixin, generics.RetrieveUpdateDestroyAPIView):
    queryset = Ns.objects.all()
    serializer_class = NsSerializer


class PtrOverrideList(generics.ListCreateAPIView):
    queryset = PtrOverride.objects.all()
    serializer_class = PtrOverrideSerializer

    def get_queryset(self):
        qs = super(PtrOverrideList, self).get_queryset()
        return PtroverrideFilterSet(data=self.request.GET, queryset=qs).filter()


class PtrOverrideDetail(StrictCRUDMixin, ETAGMixin, generics.RetrieveUpdateDestroyAPIView):
    queryset = PtrOverride.objects.all()
    serializer_class = PtrOverrideSerializer


class SrvList(generics.ListCreateAPIView):
    queryset = Srv.objects.all()
    serializer_class = SrvSerializer

    def get_queryset(self):
        qs = super(SrvList, self).get_queryset()
        return SrvFilterSet(data=self.request.GET, queryset=qs).filter()


class SrvDetail(StrictCRUDMixin, ETAGMixin, generics.RetrieveUpdateDestroyAPIView):
    queryset = Srv.objects.all()
    serializer_class = SrvSerializer


class SubnetsList(generics.ListCreateAPIView):
    queryset = Subnets.objects.all()
    serializer_class = SubnetsSerializer

    def post(self, request, *args, **kwargs):
        try:
            network = ipaddress.ip_network(request.data['range'])
            hosts = network.num_addresses

            overlap = self.overlap_check(network)
            if overlap:
                return Response({'ERROR': 'Subnet overlaps with: {}'.format(network.supernet().with_prefixlen)},
                                status=status.HTTP_409_CONFLICT)

            serializer = self.get_serializer(data=request.data)
            serializer.is_valid(raise_exception=True)
            subnet = serializer.create()
            if hosts <= 4:
                subnet.reserved = 2
            subnet.save()
            location = '/subnets/%s' % request.data
            return Response(status=status.HTTP_201_CREATED, headers={'Location': location})

        except ValueError as error:
            return Response({'ERROR': str(error)}, status=status.HTTP_400_BAD_REQUEST)

    def get_queryset(self):
        qs = super(SubnetsList, self).get_queryset()
        return SubnetFilterSet(data=self.request.GET, queryset=qs).filter()

    def overlap_check(self, subnet):
        """
        Recursively checks supernets for current subnet to look for existing entries.
        If an entry is found it returns True (Overlap = True).
        It will keep searching until it reaches a prefix length of 16 bits, after which there is
        no point searching unless you own an ridiculous amount of IPv4 addresses.
        Can of course be changed at will.
        """
        if subnet.prefixlen < 16:
            return False
        if self.queryset.filter(range=subnet.supernet().with_prefixlen).exists():
            return True

        return self.overlap_check(subnet.supernet())


class SubnetsDetail(ETAGMixin, generics.RetrieveUpdateDestroyAPIView):
    queryset = Subnets.objects.all()
    serializer_class = SubnetsSerializer
    lookup_field = 'range'

    def get(self, request, queryset=queryset, *args, **kwargs):
        ip = self.kwargs['ip']
        mask = self.kwargs['range']
        range = '%s/%s' % (ip, mask)

        invalid_range = self.isnt_range(range)
        if invalid_range:
            return invalid_range

        # Returns a list of used ipaddresses on a given subnet.
        if request.META.get('QUERY_STRING') == 'used_list':
            used_ipaddresses = self.get_used_ipaddresses_on_subnet(range)
            return Response(used_ipaddresses, status=status.HTTP_200_OK)

        try:
            found_subnet = Subnets.objects.get(range=range)
        except Subnets.DoesNotExist:
            raise Http404

        serializer = self.get_serializer(found_subnet)
        return Response(serializer.data, status=status.HTTP_200_OK)

    def patch(self, request, *args, **kwargs):
        ip = self.kwargs['ip']
        mask = self.kwargs['range']
        range = '%s/%s' % (ip, mask)
        invalid_range = self.isnt_range(range)
        if invalid_range:
            return invalid_range

        if 'range' in request.data:
            if self.queryset.filter(range=request.data['range']).exists():
                content = {'ERROR': 'subnet already in use'}
                return Response(content, status=status.HTTP_409_CONFLICT)

        try:
            subnet = Subnets.objects.get(range=range)
            serializer = self.get_serializer(subnet, data=request.data, partial=True)
            serializer.is_valid(raise_exception=True)
            serializer.save()
            location = '/subnets/%s' % subnet.range
            return Response(status=status.HTTP_204_NO_CONTENT, headers={'Location': location})
        except Subnets.DoesNotExist:
            raise Http404

    def delete(self, request, *args, **kwargs):
        ip = self.kwargs['ip']
        mask = self.kwargs['range']
        range = '%s/%s' % (ip, mask)
        invalid_range = self.isnt_range(range)
        if invalid_range:
            return invalid_range

        used_ipaddresses = self.get_used_ipaddresses_on_subnet(range)
        if used_ipaddresses:
            return Response({'ERROR': 'Subnet contains IP addresses that are in use'}, status=status.HTTP_409_CONFLICT)

        try:
            found_subnet = Subnets.objects.get(range=range)
            found_subnet.delete()
            return Response(status=status.HTTP_204_NO_CONTENT)
        except Subnets.DoesNotExist:
            raise Http404

    def isnt_range(self, range):
        try:
            ipaddress.ip_network(range)
            return None
        except ValueError as error:
            return Response({'ERROR': str(error)}, status=status.HTTP_400_BAD_REQUEST)

    def get_used_ipaddresses_on_subnet(self, subnet):
        """
        Takes a valid subnet (ip-range), and checks which ip-addresses on the subnet are used.
        ip_network.hosts() automatically ignores the network and broadcast addresses of the subnet,
        unless the subnet consists of only these two addresses.
        """
        all_ipaddresses = [ipaddress.ip_address(ip_db.ipaddress) for ip_db in Ipaddress.objects.all()]
        network = ipaddress.ip_network(subnet)
        used_ipaddresses = []
        for ip in all_ipaddresses:
            if ip in network:
                used_ipaddresses.append(str(ip))

        return used_ipaddresses


class TxtList(generics.ListCreateAPIView):
    queryset = Txt.objects.all()
    serializer_class = TxtSerializer

    def get_queryset(self):
        qs = super(TxtList, self).get_queryset()
        return TxtFilterSet(data=self.request.GET, queryset=qs).filter()


class TxtDetail(StrictCRUDMixin, ETAGMixin, generics.RetrieveUpdateDestroyAPIView):
    queryset = Txt.objects.all()
    serializer_class = TxtSerializer


class ZonesList(generics.ListCreateAPIView):
    queryset = Zones.objects.all()
    queryset_ns = Ns.objects.all()
    serializer_class = ZonesSerializer
    count_day = int(time.strftime('%Y%m%d'))
    count = 0

    def get_queryset(self):
        qs = super(ZonesList, self).get_queryset()
        return ZoneFilterSet(data=self.request.GET, queryset=qs).filter()

    # TODO: Implement authentication
    def post(self, request, *args, **kwargs):
        if ZonesList.count_day < int(time.strftime('%Y%m%d')):
            ZonesList.count_day = int(time.strftime('%Y%m%d'))
            ZonesList.count = 0

        if self.queryset.filter(name=request.data["name"]).exists():
            content = {'ERROR': 'Zone name already in use'}
            return Response(content, status=status.HTTP_409_CONFLICT)

        data = request.data.copy()
        data['primary_ns'] = data['nameservers'] if isinstance(request.data['nameservers'], str) else data['nameservers'][0]
        data['serialno'] = "%s%02d" % (time.strftime('%Y%m%d'), self.count)
        ZonesList.count += 1

        serializer = self.get_serializer(data=data)
        serializer.is_valid(raise_exception=True)
        zone = serializer.create()
        zone.save()

        for nameserver in request.POST.getlist('nameservers'):
            try:
                ns = self.queryset_ns.get(name=nameserver)
                zone.nameservers.add(ns.nsid)
            except Ns.DoesNotExist:
                return Response({'ERROR': 'Could not find NS: %s' % nameserver}, status=status.HTTP_404_NOT_FOUND)
        zone.save()
        return Response(status=status.HTTP_201_CREATED, headers={'Location': '/zones/%s' % data['name']})


class ZonesDetail(ETAGMixin, generics.RetrieveUpdateDestroyAPIView):
    queryset = Zones.objects.all()
    serializer_class = ZonesSerializer
    lookup_field = 'name'

    # TODO: Implement authentication
    def patch(self, request, *args, **kwargs):
        query = self.kwargs[self.lookup_field]
        if "name" in request.data:
            content = {'ERROR': 'Not allowed to change name'}
            return Response(content, status=status.HTTP_403_FORBIDDEN)

        if "zoneid" in request.data:
            if self.queryset.filter(zoneid=request.data["zoneid"]).exists():
                content = {'ERROR': 'zoneid already in use'}
                return Response(content, status=status.HTTP_409_CONFLICT)

        if "serialno" in request.data:
            if self.queryset.filter(serialno=request.data["serialno"]).exists():
                content = {'ERROR': 'serialno already in use'}
                return Response(content, status=status.HTTP_409_CONFLICT)
        try:
            zone = Zones.objects.get(name=query)
            serializer = self.get_serializer(zone, data=request.data, partial=True)
            serializer.is_valid(raise_exception=True)
            serializer.save()
            location = '/zones/%s' % zone.name
            return Response(status=status.HTTP_204_NO_CONTENT, headers={'Location': location})
        except Zones.DoesNotExist:
            raise Http404


class ZonesNsDetail(ETAGMixin, generics.GenericAPIView):
    queryset = Zones.objects.all()
    queryset_ns = Ns.objects.all()
    lookup_field = 'name'

    # TODO Authorization
    def get(self, request, *args, **kwargs):
        query = self.kwargs[self.lookup_field]
        try:
            zone = self.get_queryset().get(name=query)
            ns_list = []
            for ns in zone.nameservers.values():
                ns_list.append(ns['name'])
            return Response(ns_list, status=status.HTTP_200_OK)
        except Zones.DoesNotExist:
            raise Http404

    # TODO Fix zone.nameservers.clear()
    # TODO Authorization
    def patch(self, request, *args, **kwargs):
        query = self.kwargs[self.lookup_field]
        try:
            zone = self.get_queryset().get(name=query)
            if 'nameservers' not in request.data:
                return Response({'ERROR': 'No NS name found in body'}, status=status.HTTP_400_BAD_REQUEST)
            zone.nameservers.clear()
            for nameserver in request.data.getlist('nameservers'):
                try:
                    ns = self.queryset_ns.get(name=nameserver)
                    zone.nameservers.add(ns)
                except Ns.DoesNotExist:
                    raise Http404
            zone.save()
            location = 'zones/%s/nameservers' % query
            return Response(status=status.HTTP_204_NO_CONTENT, headers={'Location': location})
        except Zones.DoesNotExist:
            raise Http404


<<<<<<< HEAD
class PlainTextRenderer(renderers.BaseRenderer):
    media_type = 'text/plain'
    format = 'txt'

    def render(self, data, media_type=None, renderer_context=None):
        return data


class ZoneFileDetail(generics.GenericAPIView):
    queryset = Zones.objects.all()
    renderer_classes = (PlainTextRenderer, )

    def get(self, request, *args, **kwargs):
        zone = self.get_queryset().get(name=self.kwargs['pk'])
        data = zone.zf_string()
        data += ';\n; Name servers\n;\n'
        for ns in zone.nameservers.all():
            data += ns.zf_string()
        data += ';\n; Host addresses\n;\n'
        hosts = Hosts.objects.all()
        for host in hosts:
            for ip in host.ipaddress.all():
                data += ip.zf_string()
            if host.hinfo is not None:
                data += host.hinfo.zf_string()
            if host.loc is not None:
                data += host.loc_string()
            for cname in host.cname.all():
                data += cname.zf_string()
            for txt in host.txt.all():
                data += txt.zf_string()
        data += ';\n; Name authority pointers\n;\n'
        naptrs = Naptr.objects.all()
        for naptr in naptrs:
            data += naptr.zf_string()
        data += ';\n; Pointers\n;\n'
        ptroverrides = PtrOverride.objects.all()
        for ptroverride in ptroverrides:
            data += ptroverride.zf_string()
        data += ';\n; Services\n;\n'
        srvs = Srv.objects.all()
        for srv in srvs:
            data += srv.zf_string()
        return Response(data)
=======
class ModelChangeLogsList(generics.ListAPIView):
    queryset = ModelChangeLogs.objects.all()
    serializer_class = ModelChangeLogsSerializer

    def get(self, request, *args, **kwargs):
        # Return a list of available tables there are logged histories for.
        tables = list(set([value['table_name'] for value in self.queryset.values('table_name')]))
        return Response(data=tables, status=status.HTTP_200_OK)


class ModelChangeLogsDetail(StrictCRUDMixin, generics.RetrieveAPIView):
    queryset = ModelChangeLogs.objects.all()
    serializer_class = ModelChangeLogsSerializer

    def get(self, request, *args, **kwargs):
        query_table = self.kwargs['table']
        query_row = self.kwargs['pk']
        try:
            logs_by_date = [vals for vals in self.queryset.filter(table_name=query_table,
                                                                  table_row=query_row).order_by('timestamp').values()]

            return Response(logs_by_date, status=status.HTTP_200_OK)
        except ModelChangeLogs.DoesNotExist:
            raise Http404
>>>>>>> 49be6295
<|MERGE_RESOLUTION|>--- conflicted
+++ resolved
@@ -598,9 +598,34 @@
             return Response(status=status.HTTP_204_NO_CONTENT, headers={'Location': location})
         except Zones.DoesNotExist:
             raise Http404
-
-
-<<<<<<< HEAD
+            
+            
+class ModelChangeLogsList(generics.ListAPIView):
+    queryset = ModelChangeLogs.objects.all()
+    serializer_class = ModelChangeLogsSerializer
+
+    def get(self, request, *args, **kwargs):
+        # Return a list of available tables there are logged histories for.
+        tables = list(set([value['table_name'] for value in self.queryset.values('table_name')]))
+        return Response(data=tables, status=status.HTTP_200_OK)
+
+
+class ModelChangeLogsDetail(StrictCRUDMixin, generics.RetrieveAPIView):
+    queryset = ModelChangeLogs.objects.all()
+    serializer_class = ModelChangeLogsSerializer
+
+    def get(self, request, *args, **kwargs):
+        query_table = self.kwargs['table']
+        query_row = self.kwargs['pk']
+        try:
+            logs_by_date = [vals for vals in self.queryset.filter(table_name=query_table,
+                                                                  table_row=query_row).order_by('timestamp').values()]
+
+            return Response(logs_by_date, status=status.HTTP_200_OK)
+        except ModelChangeLogs.DoesNotExist:
+            raise Http404
+
+            
 class PlainTextRenderer(renderers.BaseRenderer):
     media_type = 'text/plain'
     format = 'txt'
@@ -645,29 +670,3 @@
         for srv in srvs:
             data += srv.zf_string()
         return Response(data)
-=======
-class ModelChangeLogsList(generics.ListAPIView):
-    queryset = ModelChangeLogs.objects.all()
-    serializer_class = ModelChangeLogsSerializer
-
-    def get(self, request, *args, **kwargs):
-        # Return a list of available tables there are logged histories for.
-        tables = list(set([value['table_name'] for value in self.queryset.values('table_name')]))
-        return Response(data=tables, status=status.HTTP_200_OK)
-
-
-class ModelChangeLogsDetail(StrictCRUDMixin, generics.RetrieveAPIView):
-    queryset = ModelChangeLogs.objects.all()
-    serializer_class = ModelChangeLogsSerializer
-
-    def get(self, request, *args, **kwargs):
-        query_table = self.kwargs['table']
-        query_row = self.kwargs['pk']
-        try:
-            logs_by_date = [vals for vals in self.queryset.filter(table_name=query_table,
-                                                                  table_row=query_row).order_by('timestamp').values()]
-
-            return Response(logs_by_date, status=status.HTTP_200_OK)
-        except ModelChangeLogs.DoesNotExist:
-            raise Http404
->>>>>>> 49be6295
