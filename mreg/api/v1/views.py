from rest_framework import generics
from django.http import Http404, QueryDict
from mreg.models import *
from mreg.api.v1.serializers import *
from rest_framework_extensions.etag.mixins import ETAGMixin
from rest_framework.response import Response
from rest_framework import status
from url_filter.filtersets import ModelFilterSet
import ipaddress, time


class CnameFilterSet(ModelFilterSet):
    class Meta(object):
        model = Cname


class HinfoFilterSet(ModelFilterSet):
    class Meta(object):
        model = HinfoPresets


class HostsFilterSet(ModelFilterSet):
    class Meta(object):
        model = Hosts


class IpaddressFilterSet(ModelFilterSet):
    class Meta(object):
        model = Ipaddress


class NaptrFilterSet(ModelFilterSet):
    class Meta(object):
        model = Naptr


class NameserverFilterSet(ModelFilterSet):
    class Meta(object):
        model = Ns


class PtroverrideFilterSet(ModelFilterSet):
    class Meta(object):
        model = PtrOverride


class SrvFilterSet(ModelFilterSet):
    class Meta(object):
        model = Srv


class SubnetFilterSet(ModelFilterSet):
    class Meta(object):
        model = Subnets


class TxtFilterSet(ModelFilterSet):
    class Meta(object):
        model = Txt


class ZoneFilterSet(ModelFilterSet):
    class Meta(object):
        model = Zones


class CnameList(generics.ListCreateAPIView):
    queryset = Cname.objects.all()
    serializer_class = CnameSerializer

    def get_queryset(self):
        qs = super(CnameList, self).get_queryset()
        return CnameFilterSet(data=self.request.GET, queryset=qs).filter()


class CnameDetail(ETAGMixin, generics.RetrieveUpdateDestroyAPIView):
    queryset = Cname.objects.all()
    serializer_class = CnameSerializer


class HinfoPresetsList(generics.ListCreateAPIView):
    queryset = HinfoPresets.objects.all()
    serializer_class = HinfoPresetsSerializer

    def get_queryset(self):
        qs = super(HinfoPresetsList, self).get_queryset()
        return HinfoFilterSet(data=self.request.GET, queryset=qs).filter()


class HinfoPresetsDetail(ETAGMixin, generics.RetrieveUpdateDestroyAPIView):
    queryset = HinfoPresets.objects.all()
    serializer_class = HinfoPresetsSerializer


class HostList(generics.GenericAPIView):
    queryset = Hosts.objects.all()
    serializer_class = HostsSerializer

    def get_queryset(self):
        qs = super(HostList, self).get_queryset()
        return HostsFilterSet(data=self.request.GET, queryset=qs).filter()

    def get(self, request, *args, **kwargs):
        serializer = HostsNameSerializer(self.get_queryset(), many=True)
        return Response(serializer.data)

    # TODO Authentication
    def post(self, request):
        if "name" in request.data:
            if self.queryset.filter(name=request.data["name"]).exists():
                content = {'ERROR': 'name already in use'}
                return Response(content, status=status.HTTP_409_CONFLICT)

        if 'ipaddress' in request.data:
            ipaddress = request.data['ipaddress']
            hostdata = QueryDict.copy(request.data)
            del hostdata['ipaddress']
            host = Hosts()
            hostserializer = HostsSerializer(host, data=hostdata)
            if hostserializer.is_valid(raise_exception=True):
                hostserializer.save()
                location = '/hosts/' + host.name
                ipdata = {'hostid': host.pk, 'ipaddress': ipaddress}
                ip = Ipaddress()
                ipserializer = IpaddressSerializer(ip, data=ipdata)
                if ipserializer.is_valid(raise_exception=True):
                    ipserializer.save()
                return Response(hostserializer.data, status=status.HTTP_201_CREATED, headers={'Location': location})
        else:
            host = Hosts()
            hostserializer = HostsSerializer(host, data=request.data)
            if hostserializer.is_valid(raise_exception=True):
                hostserializer.save()
                location = '/hosts/' + host.name
                return Response(hostserializer.data, status=status.HTTP_201_CREATED, headers={'Location': location})


class HostDetail(ETAGMixin, generics.RetrieveUpdateDestroyAPIView):
    queryset = Hosts.objects.all()
    serializer_class = HostsSerializer

    # TODO Authentication
    def get_object(self, queryset=queryset):
        query = self.kwargs['pk']
        try:
            ipaddress.ip_address(query)
            try:
                ip = Ipaddress.objects.get(ipaddress=query)
                host = ip.hostid
            except Ipaddress.DoesNotExist:
                raise Http404
        except ValueError:
            try:
                host = queryset.get(name=query)
            except Hosts.DoesNotExist:
                raise Http404
        return host

    # TODO Authentication
    def patch(self, request, *args, **kwargs):
        query = self.kwargs['pk']

        if "hostid" in request.data:
            if self.queryset.filter(hostid=request.data["hostid"]).exists():
                content = {'ERROR': 'hostid already in use'}
                return Response(content, status=status.HTTP_409_CONFLICT)

        if "name" in request.data:
            if self.queryset.filter(name=request.data["name"]).exists():
                content = {'ERROR': 'name already in use'}
                return Response(content, status=status.HTTP_409_CONFLICT)

        try:
            host = Hosts.objects.get(name=query)
            serializer = HostsSerializer(host, data=request.data, partial=True)
            if serializer.is_valid(raise_exception=True):
                serializer.save()
                location = '/hosts/' + host.name
                return Response(serializer.data, status=status.HTTP_204_NO_CONTENT, headers={'Location': location})
        except Hosts.DoesNotExist:
            raise Http404


class IpaddressList(generics.ListCreateAPIView):
    queryset = Ipaddress.objects.all()
    serializer_class = IpaddressSerializer

    def get_queryset(self):
        qs = super(IpaddressList, self).get_queryset()
        return IpaddressFilterSet(data=self.request.GET, queryset=qs).filter()

    def get(self, request, *args, **kwargs):
        serializer = IpaddressSerializer(self.get_queryset(), many=True)
        return Response(serializer.data)

    def post(self, request, *args, **kwargs):
        if "ipaddress" in request.data:
            if self.queryset.filter(ipaddress=request.data["ipaddress"]).exists():
                content = {'ERROR': 'ip already already in use'}
                return Response(content, status=status.HTTP_409_CONFLICT)

            else:
                ip = Ipaddress()
                serializer = IpaddressSerializer(ip, data=request.data)
                if serializer.is_valid(raise_exception=True):
                    serializer.save()
                    location = '/ipaddresses/' + ip.ipaddress
                    return Response(serializer.data, status=status.HTTP_201_CREATED, headers={'Location': location})


class IpaddressDetail(ETAGMixin, generics.RetrieveUpdateDestroyAPIView):
    queryset = Ipaddress.objects.all()
    serializer_class = IpaddressSerializer

    def get_object(self, queryset=queryset):
        query = self.kwargs['pk']
        try:
            ipaddress.ip_address(query)
            try:
                found_ip = Ipaddress.objects.get(ipaddress=query)
            except Ipaddress.DoesNotExist:
                raise Http404
        except ValueError:
            content = {'ERROR': 'Not a valid IP address'}
            return Response(content, status=status.HTTP_400_BAD_REQUEST)
        return found_ip

    def patch(self, request, *args, **kwargs):
        query = self.kwargs['pk']

        if "ipaddress" in request.data:
            if self.queryset.filter(ipaddress=request.data["ipaddress"]).exists():
                content = {'ERROR': 'ipaddress already in use'}
                return Response(content, status=status.HTTP_409_CONFLICT)

        if "macaddress" in request.data:
            if self.queryset.filter(name=request.data["macaddress"]).exists():
                content = {'ERROR': 'macaddress already registered',
                           'ipaddress': self.queryset.filter(macaddress=request.data['macaddress'])}
                return Response(content, status=status.HTTP_409_CONFLICT)

        try:
            ip = Ipaddress.objects.get(ipaddress=query)
            serializer = IpaddressSerializer(ip, data=request.data, partial=True)
            if serializer.is_valid(raise_exception=True):
                serializer.save()
                location = '/ipaddresses/' + ip.ipaddress
                return Response(serializer.data, status=status.HTTP_204_NO_CONTENT, headers={'Location': location})
        except Ipaddress.DoesNotExist:
            raise Http404


class NaptrList(generics.ListCreateAPIView):
    queryset = Naptr.objects.all()
    serializer_class = NaptrSerializer

    def get_queryset(self):
        qs = super(NaptrList, self).get_queryset()
        return NaptrFilterSet(data=self.request.GET, queryset=qs).filter()


class NaptrDetail(ETAGMixin, generics.RetrieveUpdateDestroyAPIView):
    queryset = Naptr.objects.all()
    serializer_class = NaptrSerializer


class NsList(generics.ListCreateAPIView):
    queryset = Ns.objects.all()
    serializer_class = NsSerializer

    def get_queryset(self):
        qs = super(NsList, self).get_queryset()
        return NameserverFilterSet(data=self.request.GET, queryset=qs).filter()


class NsDetail(ETAGMixin, generics.RetrieveUpdateDestroyAPIView):
    queryset = Ns.objects.all()
    serializer_class = NsSerializer


class PtrOverrideList(generics.ListCreateAPIView):
    queryset = PtrOverride.objects.all()
    serializer_class = PtrOverrideSerializer

    def get_queryset(self):
        qs = super(PtrOverrideList, self).get_queryset()
        return PtroverrideFilterSet(data=self.request.GET, queryset=qs).filter()


class PtrOverrideDetail(ETAGMixin, generics.RetrieveUpdateDestroyAPIView):
    queryset = PtrOverride.objects.all()
    serializer_class = PtrOverrideSerializer


class SrvList(generics.ListCreateAPIView):
    queryset = Srv.objects.all()
    serializer_class = SrvSerializer

    def get_queryset(self):
        qs = super(SrvList, self).get_queryset()
        return SrvFilterSet(data=self.request.GET, queryset=qs).filter()


class SrvDetail(ETAGMixin, generics.RetrieveUpdateDestroyAPIView):
    queryset = Srv.objects.all()
    serializer_class = SrvSerializer


class SubnetsList(generics.ListCreateAPIView):
    queryset = Subnets.objects.all()
    serializer_class = SubnetsSerializer

    def post(self, request, *args, **kwargs):
        try:
            subnet = ipaddress.IPv4Network(request.data['range'])
            overlap = self.overlap_check(subnet)
            if overlap:
                return Response({'ERROR': 'Subnet overlaps with: {}'.format(subnet.supernet().with_prefixlen)},
                                status=status.HTTP_409_CONFLICT)

        except ipaddress.AddressValueError:
            return Response({'ERROR': 'Not a valid IP address'}, status=status.HTTP_400_BAD_REQUEST)

        except ipaddress.NetmaskValueError:
            return Response({'ERROR': 'Not a valid net mask'}, status=status.HTTP_400_BAD_REQUEST)

<<<<<<< HEAD
    def get_queryset(self):
        qs = super(SubnetsList, self).get_queryset()
        return SubnetFilterSet(data=self.request.GET, queryset=qs).filter()

=======
        result = self.create(request, *args, **kwargs)
        return result

    def overlap_check(self, subnet):
        """
        Recursively checks supernets for current subnet to look for existing entries.
        If an entry is found it returns True (Overlap = True).
        It will keep searching until it reaches a prefix length of 16 bits, after which there is
        no point searching unless you own an ridiculous amount of IPv4 addresses.
        Can of course be changed at will.
        """
        if subnet.prefixlen < 16:
            return False
        if self.queryset.filter(range=subnet.supernet().with_prefixlen).exists():
            return True

        return self.overlap_check(subnet.supernet())
>>>>>>> e6bb618d


class SubnetsDetail(ETAGMixin, generics.RetrieveUpdateDestroyAPIView):
    queryset = Subnets.objects.all()
    serializer_class = SubnetsSerializer
    lookup_field = 'range'

    def get(self, request, queryset=queryset, *args, **kwargs):
        ip = self.kwargs['ip']
        mask = self.kwargs['range']
        range = '%s/%s' % (ip, mask)
        invalid_range = self.isnt_range(range)
        if invalid_range:
            return invalid_range

        # Returns a list of used ipaddresses on a given subnet.
        # TODO: Add funcitonality for reserved addresses
        # TODO: Serialize output?
        # TODO: Return hostnames?
        if request.META.get('QUERY_STRING') == 'used_list':
            used_ipaddresses = self.get_used_ipaddresses_on_subnet(range)
            return Response({'used_list': used_ipaddresses}, status=status.HTTP_200_OK)


        try:
            found_subnet = Subnets.objects.get(range=range)
            serializer = self.get_serializer(found_subnet)
            return Response(serializer.data, status=status.HTTP_200_OK)
        except Subnets.DoesNotExist:
            raise Http404

    def patch(self, request, *args, **kwargs):
        ip = self.kwargs['ip']
        mask = self.kwargs['range']
        range = '%s/%s' % (ip, mask)
        invalid_range = self.isnt_range(range)
        if invalid_range:
            return invalid_range

        if 'range' in request.data:
            if self.queryset.filter(range=request.data['range']).exists():
                content = {'ERROR': 'subnet already in use'}
                return Response(content, status=status.HTTP_409_CONFLICT)

        try:
            subnet = Subnets.objects.get(range=range)
            serializer = self.get_serializer(subnet, data=request.data, partial=True)
            serializer.is_valid(raise_exception=True)
            serializer.save()
            location = '/subnets/%s/' % subnet.range
            return Response(serializer.data, status=status.HTTP_204_NO_CONTENT, headers={'Location': location})
        except Subnets.DoesNotExist:
            raise Http404

    def isnt_range(self, range):
        try:
            ipaddress.IPv4Network(range)
            return None
        except ipaddress.AddressValueError:
            return Response({'ERROR': 'Not a valid network address'}, status=status.HTTP_400_BAD_REQUEST)
        except ipaddress.NetmaskValueError:
            return Response({'ERROR': 'Not a valid net mask or prefix'}, status=status.HTTP_400_BAD_REQUEST)

    def get_used_ipaddresses_on_subnet(self, subnet):
        all_ipaddresses = Ipaddress.objects.all()
        used_ipaddresses = []
        for host_ip in ipaddress.IPv4Network(subnet).hosts():
            address = str(host_ip)
            if all_ipaddresses.filter(ipaddress=address).exists():
                used_ipaddresses.append(address)

        return used_ipaddresses


class TxtList(generics.ListCreateAPIView):
    queryset = Txt.objects.all()
    serializer_class = TxtSerializer

    def get_queryset(self):
        qs = super(TxtList, self).get_queryset()
        return TxtFilterSet(data=self.request.GET, queryset=qs).filter()


class TxtDetail(ETAGMixin, generics.RetrieveUpdateDestroyAPIView):
    queryset = Txt.objects.all()
    serializer_class = TxtSerializer


class ZonesList(generics.ListCreateAPIView):
    queryset = Zones.objects.all()
    queryset_ns = Ns.objects.all()
    serializer_class = ZonesSerializer
    count_day = int(time.strftime('%Y%m%d'))
    count = 0

    def get_queryset(self):
        qs = super(ZonesList, self).get_queryset()
        return ZoneFilterSet(data=self.request.GET, queryset=qs).filter()

    # TODO: Implement authentication
    def post(self, request, *args, **kwargs):
        if ZonesList.count_day < int(time.strftime('%Y%m%d')):
            ZonesList.count_day = int(time.strftime('%Y%m%d'))
            ZonesList.count = 0

        if self.queryset.filter(name=request.data["name"]).exists():
            content = {'ERROR': 'Zone name already in use'}
            return Response(content, status=status.HTTP_409_CONFLICT)

        data = request.data.copy()
        data['primary_ns'] = data['nameservers'] if isinstance(request.data['nameservers'], str) else data['nameservers'][0]
        data['serialno'] = "%s%02d" % (time.strftime('%Y%m%d'), self.count)
        ZonesList.count += 1

        serializer = self.get_serializer(data=data)
        serializer.is_valid(raise_exception=True)
        zone = serializer.create()
        zone.save()

        for nameserver in request.POST.getlist('nameservers'):
            try:
                ns = self.queryset_ns.get(name=nameserver)
                zone.nameservers.add(ns.nsid)
            except Ns.DoesNotExist:
                print('ERROR Could not find NS: %s\n' % (nameserver))
                return Response({'ERROR': 'Could not find NS: %s' % (nameserver)}, status=status.HTTP_404_NOT_FOUND)
        zone.save()
        return Response(self.get_serializer(zone).data, status=status.HTTP_201_CREATED, headers={'Location': '/zones/%s' % data['name']})


class ZonesDetail(ETAGMixin, generics.RetrieveUpdateDestroyAPIView):
    queryset = Zones.objects.all()
    serializer_class = ZonesSerializer
    lookup_field = 'name'

    # TODO: Implement authentication
    def patch(self, request, *args, **kwargs):
        query = self.kwargs[self.lookup_field]

        if "name" in request.data:
            content = {'ERROR': 'Not allowed to change name'}
            return Response(content, status=status.HTTP_403_FORBIDDEN)

        if "zoneid" in request.data:
            if self.queryset.filter(zoneid=request.data["zoneid"]).exists() :
                content = {'ERROR': 'zoneid already in use'}
                return Response(content, status=status.HTTP_409_CONFLICT)

        if "serialno" in request.data:
            if self.queryset.filter(serialno=request.data["serialno"]).exists():
                content = {'ERROR': 'serialno already in use'}
                return Response(content, status=status.HTTP_409_CONFLICT)
        try:
            zone = Zones.objects.get(name=query)
            serializer = self.get_serializer(zone, data=request.data, partial=True)
            serializer.is_valid(raise_exception=True)
            serializer.save()
            location = '/zones/%s' % zone.name
            return Response(serializer.data, status=status.HTTP_204_NO_CONTENT, headers={'Location': location})
        except Zones.DoesNotExist:
            raise Http404


class ZonesNsDetail(ETAGMixin, generics.GenericAPIView):
    queryset_zones = Zones.objects.all()
    queryset_ns = Ns.objects.all()
    lookup_field = 'name'

    # TODO Authorization
    def get(self, request, *args, **kwargs):
        query = self.kwargs[self.lookup_field]
        try:
            zone = self.queryset_zones.get(name=query)
            return Response(NsSerializer(zone.nameservers.all(), many=True).data, status=status.HTTP_200_OK)
        except Zones.DoesNotExist:
            raise Http404

    # TODO Authorization
    def patch(self, request, *args, **kwargs):
        query = self.kwargs[self.lookup_field]
        try:
            zone = self.queryset_zones.get(name=query)
            try:
                if self.lookup_field not in request.data:
                    return Response({'ERROR': 'No NS name found in body'}, status=status.HTTP_400_BAD_REQUEST)
                ns = self.queryset_ns.get(name=request.data[self.lookup_field])
                zone.nameservers.add(ns)
                zone.save()
                return Response(ZonesSerializer(zone).data, status=status.HTTP_204_NO_CONTENT)
            except Ns.DoesNotExist:
                return Response({'ERROR': 'Could not find Zone'}, status=status.HTTP_404_NOT_FOUND)
        except Zones.DoesNotExist:
            raise Http404

    # TODO Authorization
    def delete(self, request, *args, **kwargs):
        query = self.kwargs['name']
        try:
            zone = self.queryset_zones.get(name=query)
            try:
                if self.lookup_field not in request.data:
                    return Response({'ERROR': 'No NS name found in body'}, status=status.HTTP_400_BAD_REQUEST)
                ns = self.queryset_ns.get(name=request.data[self.lookup_field])
                zone.nameservers.remove(ns)
                zone.save()
                return Response(ZonesSerializer(zone).data, status=status.HTTP_204_NO_CONTENT)
            except Ns.DoesNotExist:
                return Response({'ERROR': 'Could not find NS'}, status=status.HTTP_404_NOT_FOUND)
        except Zones.DoesNotExist:
            raise Http404<|MERGE_RESOLUTION|>--- conflicted
+++ resolved
@@ -324,14 +324,9 @@
         except ipaddress.NetmaskValueError:
             return Response({'ERROR': 'Not a valid net mask'}, status=status.HTTP_400_BAD_REQUEST)
 
-<<<<<<< HEAD
     def get_queryset(self):
         qs = super(SubnetsList, self).get_queryset()
         return SubnetFilterSet(data=self.request.GET, queryset=qs).filter()
-
-=======
-        result = self.create(request, *args, **kwargs)
-        return result
 
     def overlap_check(self, subnet):
         """
@@ -347,7 +342,6 @@
             return True
 
         return self.overlap_check(subnet.supernet())
->>>>>>> e6bb618d
 
 
 class SubnetsDetail(ETAGMixin, generics.RetrieveUpdateDestroyAPIView):
